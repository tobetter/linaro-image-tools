#!/bin/bash
# linaro-hwpack-install - Install a Linaro Hardware Pack.
#   This script is meant to run inside a chroot containing nothing other than
#   ubuntu-minimal, so it must not depend on anything that's not in
#   there.
# TODO: When upgrading to a newer hwpack, make sure packages and apt sources
# that are no longer needed are removed.

# Copyright 2010 Linaro
#
# This program is free software: you can redistribute it and/or modify
# it under the terms of the GNU General Public License version 3 as published
# by the Free Software Foundation.
#
# This program is distributed in the hope that it will be useful,
# but WITHOUT ANY WARRANTY; without even the implied warranty of
# MERCHANTABILITY or FITNESS FOR A PARTICULAR PURPOSE.  See the
# GNU General Public License for more details.
#
# You should have received a copy of the GNU General Public License
# along with this program.  If not, see <http://www.gnu.org/licenses/>.

set -e

LOCKFILE="/var/lock/hwpack"
TEMP_DIR=$(mktemp -d)
HWPACK_DIR="${TEMP_DIR}/unpacked"
INSTALL_LATEST="no"
FORCE_YES="no"
SOURCES_LIST_FILE="${TEMP_DIR}/sources.list"
APT_GET_OPTIONS="Dir::Etc::SourceList=${SOURCES_LIST_FILE}"
SUPPORTED_FORMATS="1.0 2.0"  # A space-separated list of hwpack formats.

die() {
  echo -e "$@"
  exit 1
}

usage_msg="Usage: $(basename $0) [--install-latest] [--force-yes] HWPACK_TARBALL"
if [ $# -eq 0 ]; then
  die $usage_msg
fi

HWPACK_TARBALL_FOUND="no"

while [ $# -gt 0 ]; do
  case "$1" in 
    --install-latest)
      INSTALL_LATEST="yes"
      shift;;
    --force-yes)
      FORCE_YES="yes"
      shift;;
    --*)
      die $usage_msg "\nUnrecognized option: \"$1\"";;
    *)
      [ "$HWPACK_TARBALL_FOUND" = "yes" ] && die $usage_msg
      HWPACK_TARBALL="$1"
      HWPACK_TARBALL_FOUND="yes"
      shift;;
  esac
done

[ "$HWPACK_TARBALL_FOUND" = "no" ] && die $usage_msg

# Try to acquire fd #9 (i.e. /var/lock/hwpack) for 2 seconds.
# Using 9 as the file descriptor because of https://launchpad.net/bugs/249620
exec 9>$LOCKFILE
flock -w2 9 || die "Could not acquire lock: $LOCKFILE"

cleanup() {
  # Ensure our temp dir and apt sources are removed.
  echo -n "Cleaning up ..."
  rm -rf $TEMP_DIR
  sudo apt-get update -qq
  echo "Done"
}

# From now on we'll be making changes to the system, so we need to clean
# things up when the script exits.
trap cleanup EXIT

# This creates all the directories we need.
mkdir -p "$HWPACK_DIR"

# Unpack the hwpack tarball. We don't download it here because the chroot may
# not contain any tools that would allow us to do that.
echo -n "Unpacking hardware pack ..."
tar zxf "$HWPACK_TARBALL" -C "$HWPACK_DIR"
echo "Done"

# Check the format of the hwpack is supported.
hwpack_format=$(cat ${HWPACK_DIR}/FORMAT)
supported="false"
for format in $SUPPORTED_FORMATS; do
  if [ $hwpack_format == $format ]; then
    supported="true"
    break
  fi
done
[ $supported == "true" ] || \
  die "Unsupported hwpack format: $hwpack_format. "\
      "Try using a newer version of $(basename $0)."

# Check the architecture of the hwpack matches that of the host system.
HWPACK_ARCH=`grep ARCHITECTURE "${HWPACK_DIR}/metadata" | cut -d "=" -f2`
[ "$HWPACK_ARCH" == `dpkg --print-architecture` ] || \
  die "Hardware pack architecture ($HWPACK_ARCH) does not match the host's architecture"

# Install the apt sources that contain the packages we need.
for filename in $(ls "${HWPACK_DIR}"/sources.list.d/); do
  file="${HWPACK_DIR}"/sources.list.d/$filename
  should_install=0
  stripped_file=${TEMP_DIR}/$filename
  grep -v "\(^#\|^\s*$\)" $file > $stripped_file
  while read line; do
    # Only install files that have at least one line not present in the
    # existing sources lists.
    grep -qF "$line" /etc/apt/sources.list.d/* /etc/apt/sources.list \
      || should_install=1
  done < $stripped_file

  if [ $should_install -eq 1 ]; then
    sudo cp $file /etc/apt/sources.list.d/hwpack.$filename
  fi
done

# Import the OpenPGP keys for the files installed above.
for filename in $(ls "${HWPACK_DIR}"/sources.list.d.gpg/); do
  file="${HWPACK_DIR}"/sources.list.d.gpg/$filename
  sudo apt-key add $file
done

# Add one extra apt source for the packages included in the hwpack and make
# sure it's the first on the list of sources so that it gets precedence over
# the others.
echo "deb file:${HWPACK_DIR}/pkgs ./" > "$SOURCES_LIST_FILE"
cat /etc/apt/sources.list >> "$SOURCES_LIST_FILE"

sudo apt-get -o "$APT_GET_OPTIONS" update -qq

echo -n "Installing packages ..."
if [ "$format" == "2.0" ]; then
  HWPACK_NAME=`grep NAME "${HWPACK_DIR}/metadata" | cut -d "=" -f2`
  HWPACK_VERSION=`grep VERSION "${HWPACK_DIR}/metadata" | cut -d "=" -f2`
  sudo apt-get -o "$APT_GET_OPTIONS" install hwpack-"$HWPACK_NAME=$HWPACK_VERSION"
elif [ "$format" == "1.0" ]; then
  if [ "$INSTALL_LATEST" == "yes" ]; then
    packages=`sed 's/=.*//' "${HWPACK_DIR}"/manifest`
  else
    packages=`cat "${HWPACK_DIR}"/manifest`
  fi
  sudo apt-get -o "$APT_GET_OPTIONS" install $packages
fi
<<<<<<< HEAD

=======
if [ "$FORCE_YES" == "yes" ]; then
  FORCE_OPTIONS="--yes --force-yes"
else
  FORCE_OPTIONS=""
fi
sudo apt-get $FORCE_OPTIONS -o "$APT_GET_OPTIONS" install $packages
>>>>>>> a84949a2
echo "Done"<|MERGE_RESOLUTION|>--- conflicted
+++ resolved
@@ -140,26 +140,23 @@
 sudo apt-get -o "$APT_GET_OPTIONS" update -qq
 
 echo -n "Installing packages ..."
+
+if [ "$FORCE_YES" == "yes" ]; then
+  FORCE_OPTIONS="--yes --force-yes"
+else
+  FORCE_OPTIONS=""
+fi
+
 if [ "$format" == "2.0" ]; then
   HWPACK_NAME=`grep NAME "${HWPACK_DIR}/metadata" | cut -d "=" -f2`
   HWPACK_VERSION=`grep VERSION "${HWPACK_DIR}/metadata" | cut -d "=" -f2`
-  sudo apt-get -o "$APT_GET_OPTIONS" install hwpack-"$HWPACK_NAME=$HWPACK_VERSION"
+  sudo apt-get $FORCE_OPTIONS -o "$APT_GET_OPTIONS" install hwpack-"$HWPACK_NAME=$HWPACK_VERSION"
 elif [ "$format" == "1.0" ]; then
   if [ "$INSTALL_LATEST" == "yes" ]; then
     packages=`sed 's/=.*//' "${HWPACK_DIR}"/manifest`
   else
     packages=`cat "${HWPACK_DIR}"/manifest`
   fi
-  sudo apt-get -o "$APT_GET_OPTIONS" install $packages
+  sudo apt-get $FORCE_OPTIONS -o "$APT_GET_OPTIONS" install $packages
 fi
-<<<<<<< HEAD
-
-=======
-if [ "$FORCE_YES" == "yes" ]; then
-  FORCE_OPTIONS="--yes --force-yes"
-else
-  FORCE_OPTIONS=""
-fi
-sudo apt-get $FORCE_OPTIONS -o "$APT_GET_OPTIONS" install $packages
->>>>>>> a84949a2
 echo "Done"
--- conflicted
+++ resolved
@@ -3,11 +3,8 @@
 def test_suite():
     module_names = ['hwpack.tests.test_config',
                     'hwpack.tests.test_better_tarfile',
-<<<<<<< HEAD
                     'hwpack.tests.test_hwpack',
-=======
                     'hwpack.tests.test_tarfile_matchers',
->>>>>>> 5398a45f
                    ]
     loader = unittest.TestLoader()
     suite = loader.loadTestsFromNames(module_names)

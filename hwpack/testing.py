--- conflicted
+++ resolved
@@ -9,11 +9,7 @@
 from testtools import TestCase
 
 from hwpack.better_tarfile import writeable_tarfile
-<<<<<<< HEAD
 from hwpack.packages import get_packages_file, FetchedPackage
-=======
-from hwpack.packages import FetchedPackage
->>>>>>> a769f839
 
 
 @contextmanager
@@ -51,10 +47,6 @@
 
 
 class DummyFetchedPackage(FetchedPackage):
-<<<<<<< HEAD
-
-    def __init__(self, name, version):
-=======
     """A FetchedPackage with dummy information.
 
     See FetchedPackage for the instance variables.
@@ -68,7 +60,6 @@
         :param version: the version of the package.
         :type version: str
         """
->>>>>>> a769f839
         self.name = name
         self.version = version
 
@@ -89,10 +80,7 @@
         md5sum = hashlib.md5()
         md5sum.update(self.content.read())
         return md5sum.hexdigest()
-<<<<<<< HEAD
-=======
 
->>>>>>> a769f839
 
 class AptSourceFixture(object):
     """A fixture that provides an apt source, with packages and indices.
@@ -121,18 +109,7 @@
                 os.path.join(self.rootdir, package.filename), 'wb') as f:
                 f.write(package.content.read())
         with open(os.path.join(self.rootdir, "Packages"), 'wb') as f:
-<<<<<<< HEAD
             f.write(get_packages_file(self.packages))
-=======
-            for package in self.packages:
-                f.write('Package: %s\n' % package.name)
-                f.write('Version: %s\n' % package.version)
-                f.write('Filename: %s\n' % package.filename)
-                f.write('Size: %d\n' % package.size)
-                f.write('Architecture: all\n')
-                f.write('MD5sum: %s\n' % package.md5)
-                f.write('\n')
->>>>>>> a769f839
 
     def tearDown(self):
         if os.path.exists(self.rootdir):

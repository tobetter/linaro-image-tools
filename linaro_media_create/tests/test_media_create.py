# Copyright (C) 2010, 2011 Linaro
#
# Author: Guilherme Salgado <guilherme.salgado@linaro.org>
#
# This file is part of Linaro Image Tools.
#
# Linaro Image Tools is free software: you can redistribute it and/or modify
# it under the terms of the GNU General Public License as published by
# the Free Software Foundation, either version 3 of the License, or
# (at your option) any later version.
#
# Linaro Image Tools is distributed in the hope that it will be useful,
# but WITHOUT ANY WARRANTY; without even the implied warranty of
# MERCHANTABILITY or FITNESS FOR A PARTICULAR PURPOSE.  See the
# GNU General Public License for more details.
#
# You should have received a copy of the GNU General Public License
# along with this program.  If not, see <http://www.gnu.org/licenses/>.

import atexit
import glob
import os
import random
import stat
import string
import subprocess
import sys
import tempfile
import time
import types

from testtools import TestCase

from hwpack.testing import TestCaseWithFixtures

from linaro_media_create import (
    check_device,
    cmd_runner,
    boards,
    partitions,
    rootfs,
    utils,
    )
import linaro_media_create
from linaro_media_create.boards import (
    LOADER_MIN_SIZE_S,
    SECTOR_SIZE,
    align_up,
    align_partition,
    board_configs,
    make_flashable_env,
    install_mx5_boot_loader,
    install_omap_boot_loader,
    make_boot_script,
    make_uImage,
    make_uInitrd,
    _get_file_matching,
    _get_mlo_file,
    _run_mkimage,
    )
from linaro_media_create.hwpack import (
    copy_file,
    install_hwpack,
    install_hwpacks,
    mount_chroot_proc,
    run_local_atexit_funcs,
    temporarily_overwrite_file_on_dir,
    )
from linaro_media_create.partitions import (
    calculate_partition_size_and_offset,
    convert_size_to_bytes,
    create_partitions,
    ensure_partition_is_not_mounted,
    get_boot_and_root_loopback_devices,
    get_boot_and_root_partitions_for_media,
    Media,
    run_sfdisk_commands,
    setup_partitions,
    get_uuid,
    _parse_blkid_output,
    )
from linaro_media_create.populate_boot import populate_boot
from linaro_media_create.rootfs import (
    create_flash_kernel_config,
    has_space_left_for_swap,
    move_contents,
    populate_rootfs,
    write_data_to_protected_file,
    )
from linaro_media_create.unpack_binary_tarball import unpack_binary_tarball
from linaro_media_create.utils import (
    ensure_command,
    find_command,
    install_package_providing,
    UnableToFindPackageProvidingCommand,
    )

from linaro_media_create.tests.fixtures import (
    CreateTempDirFixture,
    CreateTarballFixture,
    MockCmdRunnerPopenFixture,
    MockSomethingFixture,
    MockRunSfdiskCommandsFixture,
    )


sudo_args = 'sudo -E'


def preferred_tools_dir():
    prefer_dir = None
    # running from bzr checkout?
    if not os.path.isabs(__file__):
        prefer_dir = os.getcwd()
    return prefer_dir


class TestEnsureCommand(TestCaseWithFixtures):

    install_pkg_providing_called = False

    def setUp(self):
        super(TestEnsureCommand, self).setUp()
        self.useFixture(MockSomethingFixture(
            sys, 'stdout', open('/dev/null', 'w')))

    def test_command_already_present(self):
        self.mock_install_package_providing()
        ensure_command('apt-get')
        self.assertFalse(self.install_pkg_providing_called)

    def test_command_not_present(self):
        self.mock_install_package_providing()
        ensure_command('apt-get-two-o')
        self.assertTrue(self.install_pkg_providing_called)

    def mock_install_package_providing(self):
        def mock_func(command):
            self.install_pkg_providing_called = True
        self.useFixture(MockSomethingFixture(
            utils, 'install_package_providing', mock_func))


class TestFindCommand(TestCaseWithFixtures):

    def test_preferred_dir(self):
        tempdir = self.useFixture(CreateTempDirFixture()).get_temp_dir()
        lmc = 'linaro-media-create'
        path = os.path.join(tempdir, lmc)
        open(path, 'w').close()
        os.chmod(path, stat.S_IXUSR)
        self.assertEquals(path, find_command(lmc, tempdir))

    def test_existing_command(self):
        lmc = 'linaro-media-create'
        prefer_dir = preferred_tools_dir()
        if prefer_dir is None:
            expected, _ = cmd_runner.run(
                ['which', lmc, ],
                stdout=subprocess.PIPE).communicate()
            expected = expected.strip()
        else:
            expected = os.path.join(prefer_dir, lmc)
        self.assertEquals(expected, find_command(lmc))

    def test_nonexisting_command(self):
        self.assertEquals(find_command('linaro-moo'), None)


class TestInstallPackageProviding(TestCaseWithFixtures):

    def test_found_package(self):
        self.useFixture(MockSomethingFixture(
            sys, 'stdout', open('/dev/null', 'w')))
        fixture = self.useFixture(MockCmdRunnerPopenFixture())
        install_package_providing('mkfs.vfat')
        self.assertEqual(
            ['%s apt-get install dosfstools' % sudo_args],
            fixture.mock.commands_executed)

    def test_not_found_package(self):
        self.assertRaises(
            UnableToFindPackageProvidingCommand,
            install_package_providing, 'mkfs.lean')


class TestGetMLOFile(TestCaseWithFixtures):

    def test_mlo_from_new_xloader(self):
        tempdir = self.useFixture(CreateTempDirFixture()).get_temp_dir()
        path = os.path.join(
            tempdir, 'usr', 'lib', 'x-loader', 'omap3530beagle')
        os.makedirs(path)
        mlo_path = os.path.join(path, 'MLO')
        open(mlo_path, 'w').close()
        self.assertEquals(
            mlo_path, _get_mlo_file(tempdir))

    def test_mlo_from_old_xloader(self):
        tempdir = self.useFixture(CreateTempDirFixture()).get_temp_dir()
        path = os.path.join(tempdir, 'usr', 'lib', 'x-loader-omap4')
        os.makedirs(path)
        mlo_path = os.path.join(path, 'MLO')
        open(mlo_path, 'w').close()
        self.assertEquals(
            mlo_path, _get_mlo_file(tempdir))

    def test_no_mlo_found(self):
        tempdir = self.useFixture(CreateTempDirFixture()).get_temp_dir()
        self.assertRaises(
            AssertionError, _get_mlo_file, tempdir)

    def test_more_than_one_mlo_found(self):
        tempdir = self.useFixture(CreateTempDirFixture()).get_temp_dir()
        for directory in ['x-loader-omap4', 'x-loader-omap3']:
            path = os.path.join(tempdir, 'usr', 'lib', directory)
            os.makedirs(path)
            mlo_path = os.path.join(path, 'MLO')
            open(mlo_path, 'w').close()
        self.assertRaises(
            AssertionError, _get_mlo_file, tempdir)


class TestBootSteps(TestCaseWithFixtures):

    def setUp(self):
        super(TestBootSteps, self).setUp()
        self.funcs_calls = []
        self.mock_all_boards_funcs()

    def mock_all_boards_funcs(self):
        """Mock functions of linaro_media_create.boards with a call tracer."""

        def mock_func_creator(name):
            return lambda *args, **kwargs: self.funcs_calls.append(name)

        for name in dir(boards):
            attr = getattr(boards, name)
            if type(attr) == types.FunctionType:
                self.useFixture(MockSomethingFixture(
                    linaro_media_create.boards, name,
                    mock_func_creator(name)))

    def mock_set_appropriate_serial_tty(self, config):

        def set_appropriate_serial_tty_mock(cls, chroot_dir):
            cls.serial_tty = cls._serial_tty

        self.useFixture(MockSomethingFixture(
            config, 'set_appropriate_serial_tty',
            classmethod(set_appropriate_serial_tty_mock)))

    def make_boot_files(self, config):
        config.make_boot_files('', False, False, [], '', '', '', '', '')

    def test_vexpress_steps(self):
        self.make_boot_files(boards.VexpressConfig)
        expected = ['make_uImage', 'make_uInitrd']
        self.assertEqual(expected, self.funcs_calls)

    def test_mx5_steps(self):
        self.make_boot_files(boards.Mx51evkConfig)
        expected = [
            'install_mx5_boot_loader', 'make_uImage', 'make_uInitrd',
            'make_boot_script']
        self.assertEqual(expected, self.funcs_calls)

    def test_smdkv310_steps(self):
        self.make_boot_files(boards.SMDKV310Config)
        expected = [
            'install_smdkv310_boot_loader', 'make_flashable_env',
            'install_smdkv310_boot_env', 'make_uImage',
            'install_smdkv310_uImage', 'make_uInitrd',
            'install_smdkv310_initrd']
        self.assertEqual(expected, self.funcs_calls)

    def test_ux500_steps(self):
        self.make_boot_files(boards.Ux500Config)
        expected = ['make_uImage', 'make_uInitrd', 'make_boot_script']
        self.assertEqual(expected, self.funcs_calls)

    def test_panda_steps(self):
        self.mock_set_appropriate_serial_tty(boards.PandaConfig)
        self.make_boot_files(boards.PandaConfig)
        expected = [
            'install_omap_boot_loader', 'make_uImage', 'make_uInitrd',
            'make_boot_script', 'make_boot_ini']
        self.assertEqual(expected, self.funcs_calls)

    def test_beagle_steps(self):
        self.mock_set_appropriate_serial_tty(boards.BeagleConfig)
        self.make_boot_files(boards.BeagleConfig)
        expected = [
            'install_omap_boot_loader', 'make_uImage', 'make_uInitrd',
            'make_boot_script', 'make_boot_ini']
        self.assertEqual(expected, self.funcs_calls)

    def test_overo_steps(self):
        self.mock_set_appropriate_serial_tty(boards.OveroConfig)
        self.make_boot_files(boards.OveroConfig)
        expected = [
            'install_omap_boot_loader', 'make_uImage', 'make_uInitrd',
            'make_boot_script', 'make_boot_ini']
        self.assertEqual(expected, self.funcs_calls)


class TestAlignPartition(TestCase):

    def test_align_up_none(self):
        self.assertEqual(1024, align_up(1024, 1))

    def test_align_up_no_rounding(self):
        self.assertEqual(512, align_up(512, 512))

    def test_align_up_rounding(self):
        self.assertEqual(512, align_up(1, 512))

    def test_align_partition_4_mib_4_mib(self):
        expected = (4 * 1024 * 1024, 8 * 1024 * 1024 - 1, 4 * 1024 * 1024)
        self.assertEqual(expected,
            align_partition(1, 1, 4 * 1024 * 1024, 4 * 1024 * 1024))

    def test_align_partition_none_4_mib(self):
        expected = (1, 4 * 1024 * 1024 - 1, 4 * 1024 * 1024 - 1)
        self.assertEqual(expected,
            align_partition(1, 1, 1, 4 * 1024 * 1024))


class TestFixForBug697824(TestCaseWithFixtures):

    def mock_set_appropriate_serial_tty(self, config):

        def set_appropriate_serial_tty_mock(cls, chroot_dir):
            self.set_appropriate_serial_tty_called = True
            cls.serial_tty = cls._serial_tty

        self.useFixture(MockSomethingFixture(
            config, 'set_appropriate_serial_tty',
            classmethod(set_appropriate_serial_tty_mock)))

    def test_omap_make_boot_files(self):
        self.set_appropriate_serial_tty_called = False
        self.mock_set_appropriate_serial_tty(board_configs['beagle'])
        self.useFixture(MockSomethingFixture(
            boards.BoardConfig, 'make_boot_files',
            classmethod(lambda *args: None)))
        # We don't need to worry about what's passed to make_boot_files()
        # because we mock the method which does the real work above and here
        # we're only interested in ensuring that OmapConfig.make_boot_files()
        # calls set_appropriate_serial_tty().
        board_configs['beagle'].make_boot_files(
            None, None, None, None, None, None, None, None, None)
        self.assertTrue(
            self.set_appropriate_serial_tty_called,
            "make_boot_files didn't call set_appropriate_serial_tty")

    def test_set_appropriate_serial_tty_old_kernel(self):
        tempdir = self.useFixture(CreateTempDirFixture()).tempdir
        boot_dir = os.path.join(tempdir, 'boot')
        os.makedirs(boot_dir)
        open(os.path.join(boot_dir, 'vmlinuz-2.6.35-23-foo'), 'w').close()
        boards.BeagleConfig.set_appropriate_serial_tty(tempdir)
        self.assertEquals('ttyS2', boards.BeagleConfig.serial_tty)

    def test_set_appropriate_serial_tty_new_kernel(self):
        tempdir = self.useFixture(CreateTempDirFixture()).tempdir
        boot_dir = os.path.join(tempdir, 'boot')
        os.makedirs(boot_dir)
        open(os.path.join(boot_dir, 'vmlinuz-2.6.36-13-foo'), 'w').close()
        boards.BeagleConfig.set_appropriate_serial_tty(tempdir)
        self.assertEquals('ttyO2', boards.BeagleConfig.serial_tty)


class TestGetSfdiskCmd(TestCase):

    def test_default(self):
        self.assertEqual(
            '63,106432,0x0C,*\n106496,,,-',
            boards.BoardConfig.get_sfdisk_cmd())

    def test_default_aligned(self):
        self.assertEqual(
            '8192,106496,0x0C,*\n114688,,,-',
            boards.BoardConfig.get_sfdisk_cmd(should_align_boot_part=True))

    def test_mx5(self):
        self.assertEqual(
            '1,8191,0xDA\n8192,106496,0x0C,*\n114688,,,-',
            boards.Mx5Config.get_sfdisk_cmd())

    def test_smdkv310(self):
        self.assertEquals(
            '1,221183,0xDA\n221184,106496,0x0C,*\n327680,,,-',
            board_configs['smdkv310'].get_sfdisk_cmd())


class TestGetBootCmd(TestCase):

    def test_vexpress(self):
        boot_commands = board_configs['vexpress']._get_boot_env(
            is_live=False, is_lowmem=False, consoles=['ttyXXX'],
            rootfs_uuid="deadbeef")
        expected = {
            'bootargs': 'console=tty0 console=ttyAMA0,38400n8 '
                        'console=ttyXXX  root=UUID=deadbeef rootwait ro',
            'bootcmd': 'fatload mmc 0:1 0x60008000 uImage; '
                       'fatload mmc 0:1 0x81000000 uInitrd; '
                       'bootm 0x60008000 0x81000000'}
        self.assertEqual(expected, boot_commands)

    def test_mx5(self):
        boot_commands = boards.Mx5Config._get_boot_env(
            is_live=False, is_lowmem=False, consoles=[],
            rootfs_uuid="deadbeef")
        expected = {
            'bootargs': 'console=tty0 console=ttymxc0,115200n8  '
                        'root=UUID=deadbeef rootwait ro',
            'bootcmd': 'fatload mmc 0:2 0x90000000 uImage; '
                       'fatload mmc 0:2 0x90800000 uInitrd; '
                       'bootm 0x90000000 0x90800000'}
        self.assertEqual(expected, boot_commands)

    def test_smdkv310(self):
        boot_commands = board_configs['smdkv310']._get_boot_env(
            is_live=False, is_lowmem=False, consoles=[],
            rootfs_uuid="deadbeef")
        expected = {
            'bootargs': 'console=ttySAC1,115200n8  root=UUID=deadbeef '
                        'rootwait ro',
             'bootcmd': 'movi read kernel 0x40007000; '
                        'movi read rootfs 0x41000000 0x1000000; '
                        'bootm 0x40007000 0x41000000',
             'ethact': 'smc911x-0',
             'ethaddr': '00:40:5c:26:0a:5b'}
        self.assertEqual(expected, boot_commands)

    def test_ux500(self):
        boot_commands = board_configs['ux500']._get_boot_env(
            is_live=False, is_lowmem=False, consoles=[],
            rootfs_uuid="deadbeef")
        expected = {
            'bootargs': 'console=tty0 console=ttyAMA2,115200n8  '
                        'root=UUID=deadbeef rootwait ro earlyprintk '
                        'rootdelay=1 fixrtc nocompcache mem=96M@0 '
                        'mem_modem=32M@96M mem=44M@128M pmem=22M@172M '
                        'mem=30M@194M mem_mali=32M@224M pmem_hwb=54M@256M '
                        'hwmem=48M@302M mem=152M@360M',
            'bootcmd': 'fatload mmc 1:1 0x00100000 uImage; '
                       'fatload mmc 1:1 0x08000000 uInitrd; '
                       'bootm 0x00100000 0x08000000'}
        self.assertEqual(expected, boot_commands)

    def test_panda(self):
        # XXX: To fix bug 697824 we have to change class attributes of our
        # OMAP board configs, and some tests do that so to make sure they
        # don't interfere with us we'll reset that before doing anything.
        config = board_configs['panda']
        config.serial_tty = config._serial_tty
        boot_commands = config._get_boot_env(
            is_live=False, is_lowmem=False, consoles=[],
            rootfs_uuid="deadbeef")
        expected = {
            'bootargs': 'console=tty0 console=ttyO2,115200n8  '
                        'root=UUID=deadbeef rootwait ro earlyprintk fixrtc '
                        'nocompcache vram=32M omapfb.vram=0:8M mem=463M '
                        'ip=none',
            'bootcmd': 'fatload mmc 0:1 0x80200000 uImage; '
                       'fatload mmc 0:1 0x81600000 uInitrd; '
                       'bootm 0x80200000 0x81600000'}
        self.assertEqual(expected, boot_commands)

    def test_beagle(self):
        # XXX: To fix bug 697824 we have to change class attributes of our
        # OMAP board configs, and some tests do that so to make sure they
        # don't interfere with us we'll reset that before doing anything.
        config = board_configs['beagle']
        config.serial_tty = config._serial_tty
        boot_commands = config._get_boot_env(
            is_live=False, is_lowmem=False, consoles=[],
            rootfs_uuid="deadbeef")
        expected = {
            'bootargs': 'console=tty0 console=ttyO2,115200n8  '
                        'root=UUID=deadbeef rootwait ro earlyprintk fixrtc '
                        'nocompcache vram=12M '
                        'omapfb.mode=dvi:1280x720MR-16@60',
            'bootcmd': 'fatload mmc 0:1 0x80000000 uImage; '
                       'fatload mmc 0:1 0x81600000 uInitrd; '
                       'bootm 0x80000000 0x81600000'}
        self.assertEqual(expected, boot_commands)

    def test_overo(self):
        # XXX: To fix bug 697824 we have to change class attributes of our
        # OMAP board configs, and some tests do that so to make sure they
        # don't interfere with us we'll reset that before doing anything.
        config = board_configs['overo']
        config.serial_tty = config._serial_tty
        boot_commands = config._get_boot_env(
            is_live=False, is_lowmem=False, consoles=[],
            rootfs_uuid="deadbeef")
        expected = {
            'bootargs': 'console=tty0 console=ttyO2,115200n8  '
                        'root=UUID=deadbeef rootwait ro earlyprintk '
                        'mpurate=500 vram=12M '
                        'omapfb.mode=dvi:1024x768MR-16@60 '
                        'omapdss.def_disp=dvi',
            'bootcmd': 'fatload mmc 0:1 0x80000000 uImage; '
                       'fatload mmc 0:1 0x81600000 uInitrd; '
                       'bootm 0x80000000 0x81600000'}
        self.assertEqual(expected, boot_commands)


class TestUnpackBinaryTarball(TestCaseWithFixtures):

    def setUp(self):
        super(TestUnpackBinaryTarball, self).setUp()

        self.tar_dir_fixture = CreateTempDirFixture()
        self.useFixture(self.tar_dir_fixture)

        self.tarball_fixture = CreateTarballFixture(
            self.tar_dir_fixture.get_temp_dir())
        self.useFixture(self.tarball_fixture)

    def test_unpack_binary_tarball(self):
        tmp_dir = self.useFixture(CreateTempDirFixture()).get_temp_dir()
        rc = unpack_binary_tarball(
            self.tarball_fixture.get_tarball(), tmp_dir, as_root=False)
        self.assertEqual(rc, 0)


class TestGetUuid(TestCaseWithFixtures):

    def setUp(self):
        super(TestGetUuid, self).setUp()

    def test_get_uuid(self):
        fixture = MockCmdRunnerPopenFixture()
        self.useFixture(fixture)
        get_uuid("/dev/rootfs")
        self.assertEquals(
            ["%s blkid -o udev -p -c /dev/null /dev/rootfs" % sudo_args],
            fixture.mock.commands_executed)

    def test_parse_blkid_output(self):
        output = (
            "ID_FS_UUID=67d641db-ea7d-4acf-9f46-5f1f8275dce2\n"
            "ID_FS_UUID_ENC=67d641db-ea7d-4acf-9f46-5f1f8275dce2\n"
            "ID_FS_TYPE=ext4\n")
        uuid = _parse_blkid_output(output)
        self.assertEquals("67d641db-ea7d-4acf-9f46-5f1f8275dce2", uuid)


class TestCmdRunner(TestCaseWithFixtures):

    def test_run(self):
        fixture = self.useFixture(MockCmdRunnerPopenFixture())
        proc = cmd_runner.run(['foo', 'bar', 'baz'])
        # Call wait or else MockCmdRunnerPopenFixture() raises an
        # AssertionError().
        proc.wait()
        self.assertEqual(0, proc.returncode)
        self.assertEqual([['foo', 'bar', 'baz']], fixture.mock.calls)

    def test_run_as_root_with_sudo(self):
        fixture = self.useFixture(MockCmdRunnerPopenFixture())
        self.useFixture(MockSomethingFixture(os, 'getuid', lambda: 1000))
        cmd_runner.run(['foo', 'bar'], as_root=True).wait()
        self.assertEqual(
            ['%s foo bar' % sudo_args], fixture.mock.commands_executed)

    def test_run_as_root_as_root(self):
        fixture = self.useFixture(MockCmdRunnerPopenFixture())
        self.useFixture(MockSomethingFixture(os, 'getuid', lambda: 0))
        cmd_runner.run(['foo', 'bar'], as_root=True).wait()
        self.assertEqual([['foo', 'bar']], fixture.mock.calls)

    def test_run_succeeds_on_zero_return_code(self):
        proc = cmd_runner.run(['true'])
        # Need to wait() here as we're using the real Popen.
        proc.wait()
        self.assertEqual(0, proc.returncode)

    def test_run_raises_exception_on_non_zero_return_code(self):
        def run_and_wait():
            proc = cmd_runner.run(['false'])
            proc.wait()
        self.assertRaises(
            cmd_runner.SubcommandNonZeroReturnValue, run_and_wait)

    def test_run_must_be_given_list_as_args(self):
        self.assertRaises(AssertionError, cmd_runner.run, 'true')

    def test_Popen(self):
        proc = cmd_runner.Popen('true')
        returncode = proc.wait()
        self.assertEqual(0, returncode)


class TestBoards(TestCaseWithFixtures):

    def _mock_get_file_matching(self):
        self.useFixture(MockSomethingFixture(
            boards, '_get_file_matching',
            lambda regex: regex))

    def _mock_Popen(self):
        fixture = MockCmdRunnerPopenFixture()
        self.useFixture(fixture)
        return fixture

    def test_make_uImage(self):
        self._mock_get_file_matching()
        fixture = self._mock_Popen()
        make_uImage('load_addr', 'parts_dir', 'sub_arch', 'boot_disk')
        expected = [
            '%s mkimage -A arm -O linux -T kernel -C none -a load_addr '
            '-e load_addr -n Linux -d parts_dir/vmlinuz-*-sub_arch '
            'boot_disk/uImage' % sudo_args]
        self.assertEqual(expected, fixture.mock.commands_executed)

    def test_make_uInitrd(self):
        self._mock_get_file_matching()
        fixture = self._mock_Popen()
        make_uInitrd('parts_dir', 'sub_arch', 'boot_disk')
        expected = [
            '%s mkimage -A arm -O linux -T ramdisk -C none -a 0 -e 0 '
            '-n initramfs -d parts_dir/initrd.img-*-sub_arch '
            'boot_disk/uInitrd' % sudo_args]
        self.assertEqual(expected, fixture.mock.commands_executed)

    def test_make_flashable_env_too_small_env(self):
        env = {'verylong': 'evenlonger'}
        self.assertRaises(AssertionError, make_flashable_env, env, 8)

    def test_make_flashable_env(self):
        env_file = self.createTempFileAsFixture()
        self.useFixture(MockSomethingFixture(
            tempfile, "mkstemp", lambda: (None, env_file)))
        env = {'a': 'b', 'x': 'y'}
        make_flashable_env(env, 12)
        with open(env_file, "r") as fd:
            self.assertEqual("\x80\x29\x2E\x89a=b\x00x=y\x00", fd.read())

    def test_install_mx5_boot_loader(self):
        fixture = self._mock_Popen()
        imx_file = self.createTempFileAsFixture()
        install_mx5_boot_loader(imx_file, "boot_device_or_file")
        expected = [
            '%s dd if=%s of=boot_device_or_file bs=512 '
            'conv=notrunc seek=2' % (sudo_args, imx_file)]
        self.assertEqual(expected, fixture.mock.commands_executed)

    def test_install_mx5_boot_loader_too_large(self):
        self.useFixture(MockSomethingFixture(
            os.path, "getsize",
            lambda s: (LOADER_MIN_SIZE_S - 1) * SECTOR_SIZE + 1))
        self.assertRaises(AssertionError,
            install_mx5_boot_loader, "imx_file", "boot_device_or_file")

    def test_install_omap_boot_loader(self):
        fixture = self._mock_Popen()
        self.useFixture(MockSomethingFixture(
            boards, '_get_mlo_file',
            lambda chroot_dir: "%s/MLO" % chroot_dir))
        install_omap_boot_loader("chroot_dir", "boot_disk")
        expected = [
            '%s cp -v chroot_dir/MLO boot_disk' % sudo_args, 'sync']
        self.assertEqual(expected, fixture.mock.commands_executed)

    def test_make_boot_script(self):
        self.useFixture(MockSomethingFixture(
            tempfile, 'mkstemp', lambda: (-1, '/tmp/random-abxzr')))
        tempdir = self.useFixture(CreateTempDirFixture()).tempdir
        self._mock_get_file_matching()
        fixture = self._mock_Popen()
        boot_script_path = os.path.join(tempdir, 'boot.scr')
        plain_boot_script_path = os.path.join(tempdir, 'boot.txt')
        boot_env = {'bootargs': 'mybootargs', 'bootcmd': 'mybootcmd'}
        make_boot_script(boot_env, boot_script_path)
        expected = [
            '%s cp /tmp/random-abxzr %s' % (
                sudo_args, plain_boot_script_path),
            '%s mkimage -A arm -O linux -T script -C none -a 0 -e 0 '
            '-n boot script -d %s %s' % (
                sudo_args, plain_boot_script_path, boot_script_path)]
        self.assertEqual(expected, fixture.mock.commands_executed)

    def test_get_file_matching(self):
        prefix = ''.join(
            random.choice(string.ascii_lowercase) for x in range(5))
        file1 = self.createTempFileAsFixture(prefix)
        directory = os.path.dirname(file1)
        self.assertEqual(
            file1, _get_file_matching('%s/%s*' % (directory, prefix)))

    def test_get_file_matching_too_many_files_found(self):
        prefix = ''.join(
            random.choice(string.ascii_lowercase) for x in range(5))
        file1 = self.createTempFileAsFixture(prefix)
        file2 = self.createTempFileAsFixture(prefix)
        directory = os.path.dirname(file1)
        self.assertRaises(
            ValueError, _get_file_matching, '%s/%s*' % (directory, prefix))

    def test_get_file_matching_no_files_found(self):
        self.assertRaises(
            ValueError, _get_file_matching, '/foo/bar/baz/*non-existent')

    def test_run_mkimage(self):
        # Create a fake boot script.
        filename = self.createTempFileAsFixture()
        f = open(filename, 'w')
        f.write("setenv bootcmd 'fatload mmc 0:1 0x80000000 uImage;\nboot")
        f.close()

        img = self.createTempFileAsFixture()
        # Use that fake boot script to create a boot loader using mkimage.
        # Send stdout to /dev/null as mkimage will print to stdout and we
        # don't want that.
        retval = _run_mkimage(
            'script', '0', '0', 'boot script', filename, img,
            stdout=open('/dev/null', 'w'), as_root=False)

        self.assertEqual(0, retval)


class TestCreatePartitions(TestCaseWithFixtures):

    media = Media('/dev/xdz')

    def setUp(self):
        super(TestCreatePartitions, self).setUp()
        # Stub time.sleep() as create_partitions() use that.
        self.orig_sleep = time.sleep
        time.sleep = lambda s: None

    def tearDown(self):
        super(TestCreatePartitions, self).tearDown()
        time.sleep = self.orig_sleep

    def test_create_partitions_for_mx5(self):
        # For this board we create a one cylinder partition at the beginning.
        popen_fixture = self.useFixture(MockCmdRunnerPopenFixture())
        sfdisk_fixture = self.useFixture(MockRunSfdiskCommandsFixture())

<<<<<<< HEAD
        create_partitions(
            board_configs['mx51evk'], self.media, 128, 32, '')
=======
        create_partitions(boards.Mx5Config, self.media, 255, 63, '')
>>>>>>> acf6d161

        self.assertEqual(
            ['%s parted -s %s mklabel msdos' % (sudo_args, self.media.path),
             'sync'],
            popen_fixture.mock.commands_executed)
        # Notice that we create all partitions in a single sfdisk run because
        # every time we run sfdisk it actually repartitions the device,
        # erasing any partitions created previously.
        self.assertEqual(
<<<<<<< HEAD
            [('1,8191,0xDA\n8192,106496,0x0C,*\n114688,,,-',
              128, 32, '', self.media.path)],
=======
            [('1,8191,0xDA\n8192,106496,0x0C,*\n114688,,,-', 255, 63, '',
              self.media.path)],
>>>>>>> acf6d161
            sfdisk_fixture.mock.calls)

    def test_create_partitions_for_smdkv310(self):
        # For this board we create a one cylinder partition at the beginning.
        popen_fixture = self.useFixture(MockCmdRunnerPopenFixture())
        sfdisk_fixture = self.useFixture(MockRunSfdiskCommandsFixture())

        create_partitions(
            board_configs['smdkv310'], self.media, 255, 63, '')

        self.assertEqual(
            ['%s parted -s %s mklabel msdos' % (sudo_args, self.media.path),
             'sync'],
            popen_fixture.mock.commands_executed)
        # Notice that we create all partitions in a single sfdisk run because
        # every time we run sfdisk it actually repartitions the device,
        # erasing any partitions created previously.
        self.assertEqual(
            [('1,221183,0xDA\n221184,106496,0x0C,*\n327680,,,-', 255, 63, '',
              self.media.path)], sfdisk_fixture.mock.calls)

    def test_create_partitions_for_beagle(self):
        popen_fixture = self.useFixture(MockCmdRunnerPopenFixture())
        sfdisk_fixture = self.useFixture(MockRunSfdiskCommandsFixture())

        create_partitions(
            board_configs['beagle'], self.media, 128, 32, '')

        self.assertEqual(
            ['%s parted -s %s mklabel msdos' % (sudo_args, self.media.path),
             'sync'],
            popen_fixture.mock.commands_executed)
        self.assertEqual(
            [('63,106432,0x0C,*\n106496,,,-', 128, 32, '', self.media.path)],
            sfdisk_fixture.mock.calls)

    def test_create_partitions_with_img_file(self):
        popen_fixture = self.useFixture(MockCmdRunnerPopenFixture())
        sfdisk_fixture = self.useFixture(MockRunSfdiskCommandsFixture())

        tmpfile = self.createTempFileAsFixture()
        create_partitions(
<<<<<<< HEAD
            board_configs['beagle'], Media(tempfile), 128, 32, '')
=======
            board_configs['beagle'], Media(tmpfile), 255, 63, '')
>>>>>>> acf6d161

        # Unlike the test for partitioning of a regular block device, in this
        # case parted was not called as there's no existing partition table
        # for us to overwrite on the image file.
        self.assertEqual(['sync'], popen_fixture.mock.commands_executed)

        self.assertEqual(
<<<<<<< HEAD
            [('63,106432,0x0C,*\n106496,,,-', 128, 32, '', tempfile)],
=======
            [('63,106432,0x0C,*\n106496,,,-', 255, 63, '', tmpfile)],
>>>>>>> acf6d161
            sfdisk_fixture.mock.calls)

    def test_run_sfdisk_commands(self):
        tmpfile = self.createTempFileAsFixture()
        proc = cmd_runner.run(
            ['qemu-img', 'create', '-f', 'raw', tmpfile, '10M'],
            stdout=subprocess.PIPE)
        proc.communicate()
        stdout, stderr = run_sfdisk_commands(
<<<<<<< HEAD
            '2,16063,0xDA', 128, 32, '', tempfile, as_root=False,
=======
            '2,16063,0xDA', 255, 63, '', tmpfile, as_root=False,
>>>>>>> acf6d161
            stderr=subprocess.PIPE)
        self.assertIn('Successfully wrote the new partition table', stdout)

    def test_run_sfdisk_commands_raises_on_non_zero_returncode(self):
        tmpfile = self.createTempFileAsFixture()
        self.assertRaises(
            cmd_runner.SubcommandNonZeroReturnValue,
            run_sfdisk_commands,
<<<<<<< HEAD
            ',1,0xDA', 128, 32, '', tempfile, as_root=False,
=======
            ',1,0xDA', 255, 63, '', tmpfile, as_root=False,
>>>>>>> acf6d161
            stderr=subprocess.PIPE)


class TestPartitionSetup(TestCaseWithFixtures):

    def setUp(self):
        super(TestPartitionSetup, self).setUp()
        # Stub time.sleep() as create_partitions() use that.
        self.orig_sleep = time.sleep
        time.sleep = lambda s: None

    def tearDown(self):
        super(TestPartitionSetup, self).tearDown()
        time.sleep = self.orig_sleep

    def _create_tmpfile(self):
        # boot part at +8 MiB, root part at +16 MiB
        return self._create_qemu_img_with_partitions(
            '16384,15746,0x0C,*\n32768,,,-')

    def test_convert_size_in_kbytes_to_bytes(self):
        self.assertEqual(512 * 1024, convert_size_to_bytes('512K'))

    def test_convert_size_in_mbytes_to_bytes(self):
        self.assertEqual(100 * 1024**2, convert_size_to_bytes('100M'))

    def test_convert_size_in_gbytes_to_bytes(self):
        self.assertEqual(12 * 1024**3, convert_size_to_bytes('12G'))

    def test_calculate_partition_size_and_offset(self):
        tmpfile = self._create_tmpfile()
        vfat_size, vfat_offset, linux_size, linux_offset = (
            calculate_partition_size_and_offset(tmpfile))
        self.assertEqual(
            [8061952L, 8388608L, 14680064L, 16777216L],
            [vfat_size, vfat_offset, linux_size, linux_offset])

    def test_partition_numbering(self):
        # another Linux partition at +24 MiB after the boot/root parts
        tmpfile = self._create_qemu_img_with_partitions(
            '16384,15746,0x0C,*\n32768,15427,,-\n49152,,,-')
        vfat_size, vfat_offset, linux_size, linux_offset = (
            calculate_partition_size_and_offset(tmpfile))
        # check that the linux partition offset starts at +16 MiB so that it's
        # the partition immediately following the vfat one
        self.assertEqual(linux_offset, 32768 * 512)

    def test_get_boot_and_root_partitions_for_media_beagle(self):
        self.useFixture(MockSomethingFixture(
            partitions, '_get_device_file_for_partition_number',
            lambda dev, partition: '%s%d' % (tmpfile, partition)))
        tmpfile = self.createTempFileAsFixture()
        media = Media(tmpfile)
        media.is_block_device = True
        self.assertEqual(
            ("%s%d" % (tmpfile, 1), "%s%d" % (tmpfile, 2)),
            get_boot_and_root_partitions_for_media(
                media, board_configs['beagle']))

    def test_get_boot_and_root_partitions_for_media_mx5(self):
        self.useFixture(MockSomethingFixture(
            partitions, '_get_device_file_for_partition_number',
            lambda dev, partition: '%s%d' % (tmpfile, partition)))
        tmpfile = self.createTempFileAsFixture()
        media = Media(tmpfile)
        media.is_block_device = True
        self.assertEqual(
            ("%s%d" % (tmpfile, 2), "%s%d" % (tmpfile, 3)),
            get_boot_and_root_partitions_for_media(media, boards.Mx5Config))

    def _create_qemu_img_with_partitions(self, sfdisk_commands):
        tmpfile = self.createTempFileAsFixture()
        proc = cmd_runner.run(
            ['qemu-img', 'create', '-f', 'raw', tmpfile, '30M'],
            stdout=subprocess.PIPE)
        proc.communicate()
        stdout, stderr = run_sfdisk_commands(
<<<<<<< HEAD
            sfdisk_commands, 128, 32, '', tempfile, as_root=False,
=======
            sfdisk_commands, 255, 63, '', tmpfile, as_root=False,
>>>>>>> acf6d161
            # Throw away stderr as sfdisk complains a lot when operating on a
            # qemu image.
            stderr=subprocess.PIPE)
        self.assertIn('Successfully wrote the new partition table', stdout)
        return tmpfile

    def test_ensure_partition_is_not_mounted_for_mounted_partition(self):
        self.useFixture(MockSomethingFixture(
            partitions, 'is_partition_mounted', lambda part: True))
        popen_fixture = self.useFixture(MockCmdRunnerPopenFixture())
        ensure_partition_is_not_mounted('/dev/whatever')
        self.assertEqual(
            ['%s umount /dev/whatever' % sudo_args],
            popen_fixture.mock.commands_executed)

    def test_ensure_partition_is_not_mounted_for_umounted_partition(self):
        self.useFixture(MockSomethingFixture(
            partitions, 'is_partition_mounted', lambda part: False))
        popen_fixture = self.useFixture(MockCmdRunnerPopenFixture())
        ensure_partition_is_not_mounted('/dev/whatever')
        self.assertEqual(None, popen_fixture.mock.calls)

    def test_get_boot_and_root_loopback_devices(self):
        tmpfile = self._create_tmpfile()
        atexit_fixture = self.useFixture(MockSomethingFixture(
            atexit, 'register', AtExitRegister()))
        popen_fixture = self.useFixture(MockCmdRunnerPopenFixture())
        # We can't test the return value of get_boot_and_root_loopback_devices
        # because it'd require running losetup as root, so we just make sure
        # it calls losetup correctly.
        get_boot_and_root_loopback_devices(tmpfile)
        self.assertEqual(
            ['%s losetup -f --show %s --offset 8388608 --sizelimit 8061952'
                % (sudo_args, tmpfile),
             '%s losetup -f --show %s --offset 16777216 --sizelimit 14680064'
                % (sudo_args, tmpfile)],
            popen_fixture.mock.commands_executed)

        # get_boot_and_root_loopback_devices will also setup two exit handlers
        # to de-register the loopback devices set up above.
        self.assertEqual(2, len(atexit_fixture.mock.funcs))
        popen_fixture.mock.calls = []
        atexit_fixture.mock.run_funcs()
        # We did not really run losetup above (as it requires root) so here we
        # don't have a device to pass to 'losetup -d', but when a device is
        # setup it is passed to the atexit handler.
        self.assertEquals(
            ['%s losetup -d ' % sudo_args,
             '%s losetup -d ' % sudo_args],
            popen_fixture.mock.commands_executed)

    def test_setup_partitions_for_image_file(self):
        # In practice we could pass an empty image file to setup_partitions,
        # but here we mock Popen() and thanks to that the image is not setup
        # (via qemu-img) inside setup_partitions.  That's why we pass an
        # already setup image file.
        tmpfile = self._create_tmpfile()
        popen_fixture = self.useFixture(MockCmdRunnerPopenFixture())
        self.useFixture(MockSomethingFixture(
            sys, 'stdout', open('/dev/null', 'w')))
        def ensure_partition_not_mounted(part):
            raise AssertionError(
                "ensure_partition_is_not_mounted must not be called when "
                "generating image files. It makes no sense to do that and "
                "it depends on UDisks, thus making it hard to run on a "
                "chroot")
        self.useFixture(MockSomethingFixture(
            partitions,
            'ensure_partition_is_not_mounted', ensure_partition_not_mounted))
        self.useFixture(MockSomethingFixture(
            partitions, 'get_boot_and_root_loopback_devices',
            lambda image: ('/dev/loop99', '/dev/loop98')))
        bootfs_dev, rootfs_dev = setup_partitions(
            board_configs['beagle'], Media(tmpfile), '2G', 'boot',
            'root', 'ext3', True, True, True)
        self.assertEqual(
             # This is the call that would create a 2 GiB image file.
            ['qemu-img create -f raw %s 2147483648' % tmpfile,
             # This call would partition the image file.
<<<<<<< HEAD
             ['sudo', 'sfdisk', '--force', '-D', '-uS', '-H', '128', '-S',
              '32', '-C', '1024', tempfile],
=======
             '%s sfdisk --force -D -uS -H 255 -S 63 -C 261 %s' % (
                 sudo_args, tmpfile),
>>>>>>> acf6d161
             # Make sure changes are written to disk.
             'sync',
             '%s mkfs.vfat -F 32 %s -n boot' % (sudo_args, bootfs_dev),
             '%s mkfs.ext3 %s -L root' % (sudo_args, rootfs_dev)],
            popen_fixture.mock.commands_executed)

    def test_setup_partitions_for_block_device(self):
        self.useFixture(MockSomethingFixture(
            sys, 'stdout', open('/dev/null', 'w')))
        # Pretend the partitions are mounted.
        self.useFixture(MockSomethingFixture(
            partitions, 'is_partition_mounted', lambda part: True))
        tmpfile = self._create_tmpfile()
        self.useFixture(MockSomethingFixture(
            partitions, '_get_device_file_for_partition_number',
            lambda dev, partition: '%s%d' % (tmpfile, partition)))
        media = Media(tmpfile)
        # Pretend our tmpfile is a block device.
        media.is_block_device = True
        popen_fixture = self.useFixture(MockCmdRunnerPopenFixture())
        bootfs_dev, rootfs_dev = setup_partitions(
            board_configs['beagle'], media, '2G', 'boot', 'root', 'ext3',
            True, True, True)
        self.assertEqual(
<<<<<<< HEAD
            [['sudo', 'parted', '-s', tempfile, 'mklabel', 'msdos'],
             ['sudo', 'sfdisk', '--force', '-D', '-uS', '-H', '128', '-S',
              '32', tempfile],
             ['sync'],
=======
            ['%s parted -s %s mklabel msdos' % (sudo_args, tmpfile),
             '%s sfdisk --force -D -uS -H 255 -S 63 %s' % (
                 sudo_args, tmpfile),
             'sync',
>>>>>>> acf6d161
             # Since the partitions are mounted, setup_partitions will umount
             # them before running mkfs.
             '%s umount %s' % (sudo_args, bootfs_dev),
             '%s umount %s' % (sudo_args, rootfs_dev),
             '%s mkfs.vfat -F 32 %s -n boot' % (sudo_args, bootfs_dev),
             '%s mkfs.ext3 %s -L root' % (sudo_args, rootfs_dev)],
            popen_fixture.mock.commands_executed)


class TestPopulateBoot(TestCaseWithFixtures):

    expected_args = (
        'chroot_dir/boot', False, False, [], 'chroot_dir', 'rootfs_uuid',
        'boot_disk', 'boot_disk/boot_script', 'boot_device_or_file')
    expected_args_live = (
        'chroot_dir/casper', True, False, [], 'chroot_dir', 'rootfs_uuid',
        'boot_disk', 'boot_disk/boot_script', 'boot_device_or_file')
    expected_calls = [
        'mkdir -p boot_disk',
        '%s mount boot_partition boot_disk' % sudo_args,
        'sync',
        '%s umount boot_disk' % sudo_args]

    def save_args(self, *args):
        self.saved_args = args

    def prepare_config(self, config):
        class c(config):
            pass

        self.config = c
        self.config.boot_script = 'boot_script'
        self.popen_fixture = self.useFixture(MockCmdRunnerPopenFixture())
        self.useFixture(MockSomethingFixture(
            self.config, 'make_boot_files', self.save_args))

    def call_populate_boot(self, config, is_live=False):
        populate_boot(
            config, 'chroot_dir', 'rootfs_uuid', 'boot_partition',
            'boot_disk', 'boot_device_or_file', is_live, False, [])

    def test_populate_boot_live(self):
        self.prepare_config(boards.BoardConfig)
        self.call_populate_boot(self.config, is_live=True)
        self.assertEquals(
            self.expected_calls, self.popen_fixture.mock.commands_executed)
        self.assertEquals(self.expected_args_live, self.saved_args)

    def test_populate_boot_regular(self):
        self.prepare_config(boards.BoardConfig)
        self.call_populate_boot(self.config)
        self.assertEquals(
            self.expected_calls, self.popen_fixture.mock.commands_executed)
        self.assertEquals(self.expected_args, self.saved_args)

    def test_populate_boot_uboot_flavor(self):
        self.prepare_config(boards.BoardConfig)
        self.config.uboot_flavor = "uboot_flavor"
        self.call_populate_boot(self.config)
        self.assertEquals(
            self.expected_calls, self.popen_fixture.mock.commands_executed)
        self.assertEquals(self.expected_args, self.saved_args)

    def test_populate_boot_uboot_in_boot_part(self):
        self.prepare_config(boards.BoardConfig)
        self.config.uboot_flavor = "uboot_flavor"
        self.config.uboot_in_boot_part = True
        self.call_populate_boot(self.config)
        expected_calls = self.expected_calls[:]
        expected_calls.insert(2,
            '%s cp -v chroot_dir/usr/lib/u-boot/uboot_flavor/u-boot.bin '
            'boot_disk' % sudo_args)
        self.assertEquals(
            expected_calls, self.popen_fixture.mock.commands_executed)
        self.assertEquals(self.expected_args, self.saved_args)

    def test_populate_boot_no_uboot_flavor(self):
        self.prepare_config(boards.BoardConfig)
        self.config.uboot_in_boot_part = True
        self.assertRaises(
            AssertionError, self.call_populate_boot, self.config)


class TestPopulateRootFS(TestCaseWithFixtures):

    lines_added_to_fstab = None
    create_flash_kernel_config_called = False

    def test_populate_rootfs(self):
        def fake_append_to_fstab(disk, additions):
            self.lines_added_to_fstab = additions

        def fake_create_flash_kernel_config(disk, partition_offset):
            self.create_flash_kernel_config_called = True

        # Mock stdout, cmd_runner.Popen(), append_to_fstab and
        # create_flash_kernel_config.
        self.useFixture(MockSomethingFixture(
            sys, 'stdout', open('/dev/null', 'w')))
        self.useFixture(MockSomethingFixture(
            rootfs, 'append_to_fstab', fake_append_to_fstab))
        self.useFixture(MockSomethingFixture(
            rootfs, 'create_flash_kernel_config',
            fake_create_flash_kernel_config))
        popen_fixture = self.useFixture(MockCmdRunnerPopenFixture())
        # Store a dummy rootdisk and contents_dir in a tempdir.
        tempdir = self.useFixture(CreateTempDirFixture()).tempdir
        root_disk = os.path.join(tempdir, 'rootdisk')
        contents_dir = os.path.join(tempdir, 'contents')
        contents_bin = os.path.join(contents_dir, 'bin')
        contents_etc = os.path.join(contents_dir, 'etc')
        os.makedirs(contents_bin)
        os.makedirs(contents_etc)

        populate_rootfs(
            contents_dir, root_disk, partition='/dev/rootfs',
            rootfs_type='ext3', rootfs_uuid='uuid', should_create_swap=True,
            swap_size=100, partition_offset=0)

        self.assertEqual(
            ['UUID=uuid / ext3  errors=remount-ro 0 1 ',
             '/SWAP.swap  none  swap  sw  0 0'],
            self.lines_added_to_fstab)
        self.assertEqual(True, self.create_flash_kernel_config_called)
        swap_file = os.path.join(root_disk, 'SWAP.swap')
        expected = [
            '%s mount /dev/rootfs %s' % (sudo_args, root_disk),
            '%s mv %s %s %s' % (
                sudo_args, contents_bin, contents_etc, root_disk),
            '%s dd if=/dev/zero of=%s bs=1M count=100' % (
               sudo_args, swap_file),
            '%s mkswap %s' % (sudo_args, swap_file),
            'sync',
            '%s umount %s' % (sudo_args, root_disk)]
        self.assertEqual(expected, popen_fixture.mock.commands_executed)

    def test_create_flash_kernel_config(self):
        fixture = self.useFixture(MockCmdRunnerPopenFixture())
        tempdir = self.useFixture(CreateTempDirFixture()).tempdir

        create_flash_kernel_config(tempdir, boot_partition_number=1)

        calls = fixture.mock.calls
        self.assertEqual(1, len(calls), calls)
        call = calls[0]
        # The call writes to a tmpfile and then moves it to the,
        # /etc/flash-kernel.conf, so the tmpfile is the next to last in the
        # list of arguments stored.
        tmpfile = call[-2]
        self.assertEqual(
            '%s mv -f %s %s/etc/flash-kernel.conf' % (
                sudo_args, tmpfile, tempdir),
            fixture.mock.commands_executed[0])
        self.assertEqual('UBOOT_PART=/dev/mmcblk0p1', open(tmpfile).read())

    def test_move_contents(self):
        tempdir = self.useFixture(CreateTempDirFixture()).tempdir
        popen_fixture = self.useFixture(MockCmdRunnerPopenFixture())
        file1 = self.createTempFileAsFixture(dir=tempdir)

        move_contents(tempdir, '/tmp/')

        self.assertEqual(['%s mv %s /tmp/' % (sudo_args, file1)],
                         popen_fixture.mock.commands_executed)

    def test_has_space_left_for_swap(self):
        statvfs = os.statvfs('/')
        space_left = statvfs.f_bavail * statvfs.f_bsize
        swap_size_in_megs = space_left / (1024**2)
        self.assertTrue(
            has_space_left_for_swap('/', swap_size_in_megs))

    def test_has_no_space_left_for_swap(self):
        statvfs = os.statvfs('/')
        space_left = statvfs.f_bavail * statvfs.f_bsize
        swap_size_in_megs = (space_left / (1024**2)) + 1
        self.assertFalse(
            has_space_left_for_swap('/', swap_size_in_megs))

    def test_write_data_to_protected_file(self):
        fixture = self.useFixture(MockCmdRunnerPopenFixture())
        data = 'foo'
        path = '/etc/nonexistant'

        write_data_to_protected_file(path, data)

        calls = fixture.mock.calls
        self.assertEqual(1, len(calls), calls)
        call = calls[0]
        # The call moves tmpfile to the given path, so tmpfile is the next to
        # last in the list of arguments stored.
        tmpfile = call[-2]
        self.assertEqual(['%s mv -f %s %s' % (sudo_args, tmpfile, path)],
                         fixture.mock.commands_executed)
        self.assertEqual(data, open(tmpfile).read())


class TestCheckDevice(TestCaseWithFixtures):

    def _mock_does_device_exist_true(self):
        self.useFixture(MockSomethingFixture(
            check_device, '_does_device_exist', lambda device: True))

    def _mock_does_device_exist_false(self):
        self.useFixture(MockSomethingFixture(
            check_device, '_does_device_exist', lambda device: False))

    def _mock_print_devices(self):
        self.useFixture(MockSomethingFixture(
            check_device, '_print_devices', lambda: None))

    def _mock_select_device(self):
        self.useFixture(MockSomethingFixture(
            check_device, '_select_device', lambda device: True))

    def _mock_deselect_device(self):
        self.useFixture(MockSomethingFixture(
            check_device, '_select_device', lambda device: False))

    def _mock_sys_stdout(self):
        self.useFixture(MockSomethingFixture(
            sys, 'stdout', open(os.devnull, 'w')))

    def setUp(self):
        super(TestCheckDevice, self).setUp()
        self._mock_sys_stdout()
        self._mock_print_devices()

    def test_ensure_device_partitions_not_mounted(self):
        partitions_umounted = []
        def ensure_partition_is_not_mounted_mock(part):
            partitions_umounted.append(part)
        self.useFixture(MockSomethingFixture(
            partitions, 'ensure_partition_is_not_mounted',
            ensure_partition_is_not_mounted_mock))
        self.useFixture(MockSomethingFixture(
            glob, 'glob', lambda pattern: ['/dev/sdz1', '/dev/sdz2']))
        check_device._ensure_device_partitions_not_mounted('/dev/sdz')
        self.assertEquals(['/dev/sdz1', '/dev/sdz2'], partitions_umounted)

    def test_check_device_and_select(self):
        self._mock_does_device_exist_true()
        self._mock_select_device()
        self.assertTrue(
            check_device.confirm_device_selection_and_ensure_it_is_ready(
                None))

    def test_check_device_and_deselect(self):
        self._mock_does_device_exist_true()
        self._mock_deselect_device()
        self.assertFalse(
            check_device.confirm_device_selection_and_ensure_it_is_ready(
                None))

    def test_check_device_not_found(self):
        self._mock_does_device_exist_false()
        self.assertFalse(
            check_device.confirm_device_selection_and_ensure_it_is_ready(
                None))


class AtExitRegister(object):

    funcs = None

    def __call__(self, func, *args, **kwargs):
        if self.funcs is None:
            self.funcs = []
        self.funcs.append((func, args, kwargs))

    def run_funcs(self):
        for func, args, kwargs in self.funcs:
            func(*args, **kwargs)


class TestInstallHWPack(TestCaseWithFixtures):

    def test_temporarily_overwrite_file_on_dir(self):
        fixture = self.useFixture(MockCmdRunnerPopenFixture())
        temporarily_overwrite_file_on_dir('/path/to/file', '/dir', '/tmp/dir')
        self.assertEquals(
            ['%s mv -f /dir/file /tmp/dir/file' % sudo_args,
             '%s cp /path/to/file /dir' % sudo_args],
            fixture.mock.commands_executed)

        fixture.mock.calls = []
        run_local_atexit_funcs()
        self.assertEquals(
            ['%s mv -f /tmp/dir/file /dir' % sudo_args],
            fixture.mock.commands_executed)

    def test_copy_file(self):
        fixture = self.useFixture(MockCmdRunnerPopenFixture())
        copy_file('/path/to/file', '/dir')
        self.assertEquals(
            ['%s cp /path/to/file /dir' % sudo_args],
            fixture.mock.commands_executed)

        fixture.mock.calls = []
        run_local_atexit_funcs()
        self.assertEquals(
            ['%s rm -f /dir/file' % sudo_args],
            fixture.mock.commands_executed)

    def test_mount_chroot_proc(self):
        fixture = self.useFixture(MockCmdRunnerPopenFixture())
        mount_chroot_proc('chroot')
        self.assertEquals(
            ['%s mount proc chroot/proc -t proc' % sudo_args],
            fixture.mock.commands_executed)

        fixture.mock.calls = []
        run_local_atexit_funcs()
        self.assertEquals(
            ['%s umount -v chroot/proc' % sudo_args],
            fixture.mock.commands_executed)

    def test_install_hwpack(self):
        self.useFixture(MockSomethingFixture(
            sys, 'stdout', open('/dev/null', 'w')))
        fixture = self.useFixture(MockCmdRunnerPopenFixture())
        force_yes = False
        install_hwpack('chroot', 'hwpack.tgz', force_yes)
        self.assertEquals(
            ['%s cp hwpack.tgz chroot' % sudo_args,
             '%s chroot chroot linaro-hwpack-install /hwpack.tgz'
                % sudo_args],
            fixture.mock.commands_executed)

        fixture.mock.calls = []
        run_local_atexit_funcs()
        self.assertEquals(
            ['%s rm -f chroot/hwpack.tgz' % sudo_args],
            fixture.mock.commands_executed)

    def test_install_hwpacks(self):
        self.useFixture(MockSomethingFixture(
            sys, 'stdout', open('/dev/null', 'w')))
        fixture = self.useFixture(MockCmdRunnerPopenFixture())
        force_yes = True

        prefer_dir = preferred_tools_dir()

        install_hwpacks(
            'chroot', '/tmp/dir', prefer_dir, force_yes, 'hwpack1.tgz',
            'hwpack2.tgz')
        linaro_hwpack_install = find_command(
            'linaro-hwpack-install', prefer_dir=prefer_dir)
        expected = [
            'mv -f chroot/etc/resolv.conf /tmp/dir/resolv.conf',
            'cp /etc/resolv.conf chroot/etc',
            'mv -f chroot/etc/hosts /tmp/dir/hosts',
            'cp /etc/hosts chroot/etc',
            'cp /usr/bin/qemu-arm-static chroot/usr/bin',
            'cp %s chroot/usr/bin' % linaro_hwpack_install,
            'mount proc chroot/proc -t proc',
            'cp hwpack1.tgz chroot',
            'chroot chroot linaro-hwpack-install --force-yes /hwpack1.tgz',
            'cp hwpack2.tgz chroot',
            'chroot chroot linaro-hwpack-install --force-yes /hwpack2.tgz',
            'rm -f chroot/hwpack2.tgz',
            'rm -f chroot/hwpack1.tgz',
            'umount -v chroot/proc',
            'rm -f chroot/usr/bin/linaro-hwpack-install',
            'rm -f chroot/usr/bin/qemu-arm-static',
            'mv -f /tmp/dir/hosts chroot/etc',
            'mv -f /tmp/dir/resolv.conf chroot/etc']
        expected = [
            "%s %s" % (sudo_args, line) for line in expected]
        self.assertEquals(expected, fixture.mock.commands_executed)

    def test_run_local_atexit_funcs(self):
        self.useFixture(MockSomethingFixture(
            sys, 'stderr', open('/dev/null', 'w')))
        self.call_order = []
        class TestException(Exception):
            pass
        def raising_func():
            self.call_order.append('raising_func')
            raise TestException()
        def behaving_func():
            self.call_order.append('behaving_func')
            self.behaving_func_called = True
        # run_local_atexit_funcs() runs the atexit handlers in LIFO order, but
        # even though the first function called (raising_func) will raise
        # an exception, the second one will still be called after it.
        linaro_media_create.hwpack.local_atexit = [
            behaving_func, raising_func]
        # run_local_atexit_funcs() also propagates the last exception raised
        # by one of the functions.
        self.assertRaises(
            TestException, linaro_media_create.hwpack.run_local_atexit_funcs)
        self.assertEquals(
            ['raising_func', 'behaving_func'], self.call_order)

    def test_hwpack_atexit(self):
        self.run_local_atexit_functions_called = False

        def mock_run_local_atexit_functions():
            self.run_local_atexit_functions_called = True

        def mock_install_hwpack(p1, p2, p3):
            raise Exception('hwpack mock exception')

        self.useFixture(MockSomethingFixture(
            sys, 'stdout', open('/dev/null', 'w')))
        self.useFixture(MockCmdRunnerPopenFixture())
        self.useFixture(MockSomethingFixture(
            linaro_media_create.hwpack, 'install_hwpack',
            mock_install_hwpack))
        self.useFixture(MockSomethingFixture(
            linaro_media_create.hwpack, 'run_local_atexit_funcs',
            mock_run_local_atexit_functions))

        force_yes = True
        exception_caught = False
        try:
            install_hwpacks(
                'chroot', '/tmp/dir', preferred_tools_dir(), force_yes,
                'hwp.tgz', 'hwp2.tgz')
        except:
            exception_caught = True
        self.assertTrue(self.run_local_atexit_functions_called)
        self.assertTrue(exception_caught)

    def setUp(self):
        super(TestInstallHWPack, self).setUp()
        # Ensure the list of cleanup functions gets cleared to make sure tests
        # don't interfere with one another.
        def clear_atexits():
            linaro_media_create.hwpack.local_atexit = []
        self.addCleanup(clear_atexits)<|MERGE_RESOLUTION|>--- conflicted
+++ resolved
@@ -743,12 +743,7 @@
         popen_fixture = self.useFixture(MockCmdRunnerPopenFixture())
         sfdisk_fixture = self.useFixture(MockRunSfdiskCommandsFixture())
 
-<<<<<<< HEAD
-        create_partitions(
-            board_configs['mx51evk'], self.media, 128, 32, '')
-=======
-        create_partitions(boards.Mx5Config, self.media, 255, 63, '')
->>>>>>> acf6d161
+        create_partitions(boards.Mx5Config, self.media, 128, 32, '')
 
         self.assertEqual(
             ['%s parted -s %s mklabel msdos' % (sudo_args, self.media.path),
@@ -758,13 +753,8 @@
         # every time we run sfdisk it actually repartitions the device,
         # erasing any partitions created previously.
         self.assertEqual(
-<<<<<<< HEAD
-            [('1,8191,0xDA\n8192,106496,0x0C,*\n114688,,,-',
-              128, 32, '', self.media.path)],
-=======
-            [('1,8191,0xDA\n8192,106496,0x0C,*\n114688,,,-', 255, 63, '',
+            [('1,8191,0xDA\n8192,106496,0x0C,*\n114688,,,-', 128, 32, '',
               self.media.path)],
->>>>>>> acf6d161
             sfdisk_fixture.mock.calls)
 
     def test_create_partitions_for_smdkv310(self):
@@ -773,7 +763,7 @@
         sfdisk_fixture = self.useFixture(MockRunSfdiskCommandsFixture())
 
         create_partitions(
-            board_configs['smdkv310'], self.media, 255, 63, '')
+            board_configs['smdkv310'], self.media, 128, 32, '')
 
         self.assertEqual(
             ['%s parted -s %s mklabel msdos' % (sudo_args, self.media.path),
@@ -783,7 +773,7 @@
         # every time we run sfdisk it actually repartitions the device,
         # erasing any partitions created previously.
         self.assertEqual(
-            [('1,221183,0xDA\n221184,106496,0x0C,*\n327680,,,-', 255, 63, '',
+            [('1,221183,0xDA\n221184,106496,0x0C,*\n327680,,,-', 128, 32, '',
               self.media.path)], sfdisk_fixture.mock.calls)
 
     def test_create_partitions_for_beagle(self):
@@ -807,11 +797,7 @@
 
         tmpfile = self.createTempFileAsFixture()
         create_partitions(
-<<<<<<< HEAD
-            board_configs['beagle'], Media(tempfile), 128, 32, '')
-=======
-            board_configs['beagle'], Media(tmpfile), 255, 63, '')
->>>>>>> acf6d161
+            board_configs['beagle'], Media(tmpfile), 128, 32, '')
 
         # Unlike the test for partitioning of a regular block device, in this
         # case parted was not called as there's no existing partition table
@@ -819,11 +805,7 @@
         self.assertEqual(['sync'], popen_fixture.mock.commands_executed)
 
         self.assertEqual(
-<<<<<<< HEAD
-            [('63,106432,0x0C,*\n106496,,,-', 128, 32, '', tempfile)],
-=======
-            [('63,106432,0x0C,*\n106496,,,-', 255, 63, '', tmpfile)],
->>>>>>> acf6d161
+            [('63,106432,0x0C,*\n106496,,,-', 128, 32, '', tmpfile)],
             sfdisk_fixture.mock.calls)
 
     def test_run_sfdisk_commands(self):
@@ -833,11 +815,7 @@
             stdout=subprocess.PIPE)
         proc.communicate()
         stdout, stderr = run_sfdisk_commands(
-<<<<<<< HEAD
-            '2,16063,0xDA', 128, 32, '', tempfile, as_root=False,
-=======
-            '2,16063,0xDA', 255, 63, '', tmpfile, as_root=False,
->>>>>>> acf6d161
+            '2,16063,0xDA', 128, 32, '', tmpfile, as_root=False,
             stderr=subprocess.PIPE)
         self.assertIn('Successfully wrote the new partition table', stdout)
 
@@ -846,11 +824,7 @@
         self.assertRaises(
             cmd_runner.SubcommandNonZeroReturnValue,
             run_sfdisk_commands,
-<<<<<<< HEAD
-            ',1,0xDA', 128, 32, '', tempfile, as_root=False,
-=======
-            ',1,0xDA', 255, 63, '', tmpfile, as_root=False,
->>>>>>> acf6d161
+            ',1,0xDA', 128, 32, '', tmpfile, as_root=False,
             stderr=subprocess.PIPE)
 
 
@@ -928,11 +902,7 @@
             stdout=subprocess.PIPE)
         proc.communicate()
         stdout, stderr = run_sfdisk_commands(
-<<<<<<< HEAD
-            sfdisk_commands, 128, 32, '', tempfile, as_root=False,
-=======
-            sfdisk_commands, 255, 63, '', tmpfile, as_root=False,
->>>>>>> acf6d161
+            sfdisk_commands, 128, 32, '', tmpfile, as_root=False,
             # Throw away stderr as sfdisk complains a lot when operating on a
             # qemu image.
             stderr=subprocess.PIPE)
@@ -1012,13 +982,8 @@
              # This is the call that would create a 2 GiB image file.
             ['qemu-img create -f raw %s 2147483648' % tmpfile,
              # This call would partition the image file.
-<<<<<<< HEAD
-             ['sudo', 'sfdisk', '--force', '-D', '-uS', '-H', '128', '-S',
-              '32', '-C', '1024', tempfile],
-=======
-             '%s sfdisk --force -D -uS -H 255 -S 63 -C 261 %s' % (
+             '%s sfdisk --force -D -uS -H 128 -S 32 -C 1024 %s' % (
                  sudo_args, tmpfile),
->>>>>>> acf6d161
              # Make sure changes are written to disk.
              'sync',
              '%s mkfs.vfat -F 32 %s -n boot' % (sudo_args, bootfs_dev),
@@ -1043,17 +1008,10 @@
             board_configs['beagle'], media, '2G', 'boot', 'root', 'ext3',
             True, True, True)
         self.assertEqual(
-<<<<<<< HEAD
-            [['sudo', 'parted', '-s', tempfile, 'mklabel', 'msdos'],
-             ['sudo', 'sfdisk', '--force', '-D', '-uS', '-H', '128', '-S',
-              '32', tempfile],
-             ['sync'],
-=======
             ['%s parted -s %s mklabel msdos' % (sudo_args, tmpfile),
-             '%s sfdisk --force -D -uS -H 255 -S 63 %s' % (
+             '%s sfdisk --force -D -uS -H 128 -S 32 %s' % (
                  sudo_args, tmpfile),
              'sync',
->>>>>>> acf6d161
              # Since the partitions are mounted, setup_partitions will umount
              # them before running mkfs.
              '%s umount %s' % (sudo_args, bootfs_dev),

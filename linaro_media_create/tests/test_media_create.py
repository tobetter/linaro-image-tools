--- conflicted
+++ resolved
@@ -400,13 +400,8 @@
             "root=UUID=deadbeef rootwait ro'\nboot")
         self.assertEqual(expected, boot_cmd)
 
-<<<<<<< HEAD
-    def test_mx51evk(self):
-        boot_cmd = board_configs['mx51evk']._get_boot_commands(
-=======
     def test_mx5(self):
-        boot_cmd = boards.Mx5Config._get_boot_cmd(
->>>>>>> e5d7a54e
+        boot_cmd = boards.Mx5Config._get_boot_commands(
             is_live=False, is_lowmem=False, consoles=[],
             rootfs_uuid="deadbeef")
         expected = (
@@ -623,8 +618,8 @@
         fixture = self._mock_Popen()
         install_mx5_boot_loader("imx_file", "boot_device_or_file")
         expected = [
-            'sudo', 'dd', 'if=imx_file', 'of=boot_device_or_file', 'bs=1024',
-            'seek=1', 'conv=notrunc']
+            'sudo', 'dd', 'if=imx_file', 'of=boot_device_or_file', 'bs=512',
+            'conv=notrunc', 'seek=2']
         self.assertEqual([expected], fixture.mock.calls)
 
     def test_install_omap_boot_loader(self):

#!/bin/bash
# linaro-media-create - Create an installation media from a Linaro image

# Copyright 2010 Robert Nelson <robertcnelson@gmail.com>
# Copyright 2010 Linaro
# Based on rcn's setup_sdcard.sh script.
#
# This program is free software: you can redistribute it and/or modify
# it under the terms of the GNU General Public License version 3 as published
# by the Free Software Foundation.
#
# This program is distributed in the hope that it will be useful,
# but WITHOUT ANY WARRANTY; without even the implied warranty of
# MERCHANTABILITY or FITNESS FOR A PARTICULAR PURPOSE.  See the
# GNU General Public License for more details.
#
# You should have received a copy of the GNU General Public License
# along with this program.  If not, see <http://www.gnu.org/licenses/>.

set -e

unset MMC MMC1 MMC2 MMC3 IMAGE_FILE HWPACK_FILE UBOOT_FLAVOR KERNEL_ADDR
unset INITRD_ADDR CREATE_SWAP SWAP_SIZE

#Defaults
RFS=ext3
BINARY_TARBALL='binary-tar.tar.gz'
BOOT_LABEL=boot
RFS_LABEL=rootfs
IS_LIVE=
FAT_SIZE=32
IMAGE_SIZE=2G
MMC_PART_OFFSET=0

DIR=$PWD
TMP_DIR=$(mktemp -d)
BOOT_DISK="${DIR}/boot-disc"
ROOT_DISK="${DIR}/root-disc"

ensure_command() {
  # ensure_command foo foo-package
  which "$1" 2>/dev/null 1>/dev/null || ( echo "Installing required command $1 from package $2" && sudo apt-get install "$2" )
}

ensure_command sfdisk util-linux
ensure_command fdisk util-linux

usage() {
  echo "usage: $(basename $0) --mmc /dev/sdd"
  echo "<or>"
  echo "usage: $(basename $0) --image_file mmc.img"
  cat <<EOF

required options:
--mmc </dev/sdX>
    Unformated MMC Card
<or>
--image_file <xxx>
    specify name of image file

--dev <board>
    use development boot options; this includes setting up serial ttys as well
    as enabling normal debug options for the target board. Current board values:
    * beagle
    * igep
    * mx51evk
    * vexpress

Additional/Optional options:
-h --help
    this help

--rootfs <fs_type>
    ext2
    ext3 - <set as default>
    ext4
    btrfs

--boot_label <boot_label>
    boot partition label

--rfs_label <rfs_label>
    rootfs partition label

--swap_file <xxx>
    Creats a Swap file of (xxx)MB's

--live
    Create boot command for casper/live images; if this is not
    provided a UUID for the rootfs is generated and used as the root=
    option

--live-256m
    Create boot command for casper/live images; adds only-ubiquity option
    to allow use of live installer on boards with 256M memory - like beagle

--console <ttyXY>
    add a console to kernel boot parameter; this parameter can be defined
    multiple times.

--hwpack <filename>
    A hardware pack that should be installed in the rootfs.

--image_size nnnG or nnnM
    specify size of SD image to create; use with --image_file only (default: 2G)

--binary <filename>
    specify file used to create the bootable system. Default binary-tar.tar.gz
EOF
  exit
}

check_mmc() {
  FDISK=$(sudo LC_ALL=C sfdisk -l | grep "[Disk] ${MMC}" | awk '{print $2}')

  if test "-$FDISK-" = "-$MMC:-"
  then
    echo ""
    echo "I see..."
    echo "sudo sfdisk -l:"
    sudo LC_ALL=C sfdisk -l | grep "[Disk] /dev/" --color=never
    echo ""
    echo "mount:"
    LC_ALL=C mount | grep -v none | grep "/dev/" --color=never
    echo ""
    read -p "Are you 100% sure, on selecting [${MMC}] (y/n)? "
    [ "$REPLY" == "y" ] || exit
    echo ""
  else
    echo ""
    echo "Are you sure? I Don't see [${MMC}], here is what I do see..."
    echo ""
    echo "sudo sfdisk -l:"
    sudo LC_ALL=C sfdisk -l | grep "[Disk] /dev/" --color=never
    echo ""
    echo "mount:"
    LC_ALL=C mount | grep -v none | grep "/dev/" --color=never
    echo ""
    exit
  fi
}

check_fs_type() {
  case "$RFS" in
    ext2|ext3|ext4|btrfs)
      :
    ;;
    *)
      usage
    ;;
  esac
}

checkparm() {
  case "$1" in
    -*)
      echo "E: Need an argument" >&2
      usage
    ;;
  esac
}

consoles=""

# parse commandline options
while [ ! -z "$1" ]; do
  case "$1" in
    -h|--help)
      usage
      ;;
    --hwpack)
      checkparm "$2"
      HWPACK_FILE="$2"
      ;;
    --mmc)
      checkparm "$2"
      MMC="$2"
      check_mmc
      ;;
    --image_file)
      checkparm "$2"
      IMAGE_FILE="$2"
      ;;
    --image_size)
      checkparm "$2"
      IMAGE_SIZE=$2
      ;;
    --rootfs)
      checkparm "$2"
      RFS="$2"
      check_fs_type
      ;;
    --boot_label)
      checkparm "$2"
      BOOT_LABEL="$2"
      ;;
    --rfs_label)
      checkparm "$2"
      RFS_LABEL="$2"
      ;;
    --swap_file)
      checkparm "$2"
      SWAP_SIZE="$2"
      CREATE_SWAP=1
      ;;
    --live)
      IS_LIVE=1
      ;;
    --live-256m)
      IS_LIVE=1
      IS_LOWMEM=1
      ;;
    --console)
      checkparm "$2"
      consoles="$consoles $2"
      ;;
    --dev)
      checkparm "$2"
      DEVIMAGE=$2
      ;;
    --binary)
      checkparm "$2"
      BINARY_TARBALL="$2"
      ;;
  esac
  shift
done

ensure_command mkimage uboot-mkimage
ensure_command uuidgen uuid-runtime
ensure_command parted parted
ensure_command wget wget
ensure_command md5sum coreutils
ensure_command realpath realpath
case "$RFS" in
  ext2|ext3|ext4)
    ensure_command "mkfs.$RFS" e2fsprogs
    ;;
  btrfs)
    ensure_command mkfs.btrfs btrfs-tools
    ;;
esac

case "$DEVIMAGE" in
  beagle)
    UBOOT_FLAVOR="omap3_beagle"
  ;;
  vexpress)
    UBOOT_FLAVOR="ca9x4_ct_vxp"
  ;;
esac

RFS_UUID=`uuidgen -r`

get_mmcs_by_id() {
  if [ ! "${IMAGE_FILE}" ]; then
    for device in /dev/disk/by-id/*; do
      if [ `realpath $device` = $MMC ]; then
        case "$device" in
          *-part[0-9]*)
            echo "device $MMC must not be a partition part ($device)" >&2
            exit 1
          ;;
        esac
        for part_id in `ls "$device-part"*`; do
          part=`realpath $part_id`
          part_no=`echo $part_id | sed -e 's/.*-part//g'`
          # echo "part $part_no found: $part_id" 1>&2
          # if there is a non-fs-data part (e.g. mx51evk), MMC_PART_OFFSET=1
          if test "$part_no" = $((1 + $MMC_PART_OFFSET)); then
            MMC1=$part
          elif test "$part_no" = $((2 + $MMC_PART_OFFSET)) ; then
            MMC2=$part
          elif test "$part_no" = $((3 + $MMC_PART_OFFSET)); then
            MMC3=$part
          fi
        done
        break
      fi
    done
  fi
}

install_hwpack() {
  chroot=${DIR}/binary
  # Make sure we unmount /proc in the chroot or else it can't be moved to the
  # rootfs.
  trap "sudo umount ${chroot}/proc || true" EXIT

  # XXX: Assume linaro-hwpack-install lives on the same directory as this
  # script. This is far from optimal but should do for now.
  LINARO_HWPACK_INSTALL=$(dirname $0)/linaro-hwpack-install

  sudo mv -f ${chroot}/etc/resolv.conf ${TMP_DIR}/resolv.conf.orig
  sudo cp /etc/resolv.conf ${chroot}/etc/resolv.conf

  sudo mv -f ${chroot}/etc/hosts ${TMP_DIR}/hosts.orig
  sudo cp /etc/hosts ${chroot}/etc/hosts

  local arch_is_arm=no
  case `uname -m` in
    arm*)
      arch_is_arm=yes
      ;;
    *)
      ensure_command qemu-arm-static qemu-arm-static
      ensure_command qemu-img qemu-kvm
      sudo cp /usr/bin/qemu-arm-static ${chroot}/usr/bin
      ;;
  esac
  sudo cp "$LINARO_HWPACK_INSTALL" "${chroot}/usr/bin"
  sudo cp "$HWPACK_FILE" "$chroot"

  # Actually install the hwpack.
  sudo mount proc ${chroot}/proc -t proc
  sudo LC_ALL=C chroot "$chroot" linaro-hwpack-install /"$(basename "$HWPACK_FILE")"

  # Revert some changes we did to the rootfs as we don't want them in the
  # image.
  sudo umount ${chroot}/proc
  sudo mv -f ${TMP_DIR}/resolv.conf.orig ${chroot}/etc/resolv.conf
  sudo mv -f ${TMP_DIR}/hosts.orig ${chroot}/etc/hosts
  if [ "arch_is_arm" = no ]; then
    sudo rm -f ${chroot}/usr/bin/qemu-arm-static
  fi
  sudo rm -f ${chroot}/usr/bin/linaro-hwpack-install
  sudo rm -f "${chroot}/$(basename "$HWPACK_FILE")"
}

unpack_binary_tarball() {
  # Remove the binary/ directory so that previous runs don't interfere here.
  remove_binary_dir

<<<<<<< HEAD
  sudo tar -xf "$BINARY_TARBALL"
=======
  sudo tar --numeric-owner -xf $BINARY_TARBALL
>>>>>>> 07651c82
}

create_boot_cmd() {
  if [ "$IS_LIVE" ]; then
    boot_snippet='boot=casper'
    [ "$IS_LOWMEM" ] && lowmem_opt=only-ubiquity
  else
    boot_snippet='root=UUID='${RFS_UUID}
  fi

  case "$DEVIMAGE" in
    beagle|igep)
      if [ "${IMAGE_FILE}" ]; then
        cat > ${TMP_DIR}/boot.cmd << BOOTCMD
setenv bootcmd 'fatload mmc 0:1 $KERNEL_ADDR uImage; bootm $KERNEL_ADDR'
setenv bootargs '${serial_opts} ${splash_opts} earlyprintk fixrtc nocompcache ${lowmem_opt} root=${TARGET_ROOT_DEV} rootwait rw vram=12M omapfb.debug=y omapfb.mode=dvi:1280x720MR-16@60'
boot
BOOTCMD
      else
        cat > ${TMP_DIR}/boot.cmd << BOOTCMD
setenv bootcmd 'fatload mmc 0:1 $KERNEL_ADDR uImage; fatload mmc 0:1 0x81600000 uInitrd; bootm $KERNEL_ADDR $INITRD_ADDR'
setenv bootargs '${serial_opts} ${splash_opts} earlyprintk fixrtc nocompcache ${lowmem_opt} ${boot_snippet} rootwait ro vram=12M omapfb.debug=y omapfb.mode=dvi:1280x720MR-16@60'
boot
BOOTCMD
      fi
      ;;

    mx51evk)
      cat > ${TMP_DIR}/boot.cmd << BOOTCMD
setenv bootcmd 'mmcinfo; mmc init; fatload mmc 0:2 $KERNEL_ADDR uImage; fatload mmc 0:2 $INITRD_ADDR uInitrd; bootm $KERNEL_ADDR $INITRD_ADDR'
setenv bootargs '${serial_opts} ${splash_opts} ${lowmem_opt} ${boot_snippet} rootwait ro'
boot
BOOTCMD
      ;;
  esac
}

cleanup_sd() {

  echo ""
  echo "Umounting Partitions"
  echo ""

  if test -n "$MMC1"; then
    sudo umount ${MMC1} &> /dev/null || true
  fi
  if test -n "$MMC2"; then
    sudo umount ${MMC2} &> /dev/null || true
  fi
  if [ "${MMC}" ]; then
    sudo parted -s ${MMC} mklabel msdos
  fi
}

create_partitions() {
  if [ "${IMAGE_FILE}" ]; then
    partdev=${IMAGE_FILE}
  else
    partdev=${MMC}
  fi

  if [ "$FAT_SIZE" = "32" ]; then
    PARTITION_TYPE="0x0C"
  else
    PARTITION_TYPE="0x0E"
  fi

  # Create:
  # - on mx51evk, a one cylinder partition for fixed-offset bootloader data at
  #   the beginning of the image (size is one cylinder, so 8224768 bytes with
  #   the first sector for MBR),
  # - a VFAT or FAT16 partition of 9 cylinders (74027520 bytes, ~70 MiB)
  #    and a linux partition of the rest
  # - a Linux type rootfs for the rest of the space
  (
    if [ "$DEVIMAGE" = mx51evk ]; then
      cat <<EOF
,1,0xDA
EOF
    fi
    cat <<EOF
,9,$PARTITION_TYPE,*
,,,-
EOF
  ) | sudo sfdisk -D -H $HEADS -S $SECTORS $CYLINDER_ARG $partdev

  if [ "${IMAGE_FILE}" ]; then
  VFATOFFSET=$(($(LC_ALL=C fdisk -l -u "$IMAGE_FILE" | grep FAT | awk '{print $3}')*512))
  VFATSIZE2=$(($(LC_ALL=C fdisk -l -u "$IMAGE_FILE" | grep FAT | awk '{print $4}')))
  VFATSIZE1=$(($(LC_ALL=C fdisk -l -u "$IMAGE_FILE" | grep FAT | awk '{print $3}')))
  VFATSIZE=$((((VFATSIZE2+1-VFATSIZE1)/2)*1024))
  ROOTOFFSET=$(($(LC_ALL=C fdisk -l -u "$IMAGE_FILE" | grep Linux | awk '{print $2}')*512))
  ROOTSIZE2=$(($(LC_ALL=C fdisk -l -u "$IMAGE_FILE" | grep Linux | awk '{print $3}')))
  ROOTSIZE1=$(($(LC_ALL=C fdisk -l -u "$IMAGE_FILE" | grep Linux | awk '{print $2}')))
  ROOTSIZE=$((((ROOTSIZE2+1-ROOTSIZE1)/2)*1024))
  MMC1=$(sudo losetup -f --show "$IMAGE_FILE" --offset $VFATOFFSET --sizelimit $VFATSIZE)
  MMC2=$(sudo losetup -f --show "$IMAGE_FILE" --offset $ROOTOFFSET --sizelimit $ROOTSIZE)
  fi
}


prepare_partitions() {
  echo ""
  echo "Formating Boot Partition"
  echo ""

  sudo mkfs.vfat -F ${FAT_SIZE} ${MMC1} -n ${BOOT_LABEL}

  echo ""
  echo "Formating ${RFS} Partition"
  echo ""
  sudo mkfs.${RFS} -U "$RFS_UUID" ${MMC2} -L ${RFS_LABEL}
}

populate_boot() {
  echo ""
  echo "Populating Boot Partition"
  echo ""
 
  echo ""
  echo "Installing Boot Loader"
  echo ""
 
  if [ "$IS_LIVE" ]; then
    parts_dir=casper
  else
    parts_dir=boot
  fi
 
  mkdir -p "${BOOT_DISK}"
  sudo mount ${MMC1} "${BOOT_DISK}"

  if [ -n "$UBOOT_FLAVOR" ]; then
      sudo cp -v "binary/usr/lib/u-boot/${UBOOT_FLAVOR}/u-boot.bin" \
               "${BOOT_DISK}"
  fi

  case "$DEVIMAGE" in
    beagle|igep)
      if [ "$DEVIMAGE" = "beagle" ]; then
        sudo cp -v binary/usr/lib/x-loader-omap/MLO "${BOOT_DISK}"
      fi
      sync
      echo "done"

      sudo mkimage -A arm -O linux -T kernel -C none -a 0x80008000 \
           -e 0x80008000 -n Linux \
           -d "${DIR}/binary/${parts_dir}"/vmlinuz-*-linaro-omap \
           "${BOOT_DISK}/uImage"
      sudo mkimage -A arm -O linux -T ramdisk -C none -a 0 \
           -e 0 -n initramfs \
           -d "${DIR}/binary/${parts_dir}"/initrd.img-*-linaro-omap \
           "${BOOT_DISK}/uInitrd"
      sudo mkimage -A arm -O linux -T script -C none -a 0 \
           -e 0 -n "boot script" -d "${TMP_DIR}/boot.cmd" \
           "${BOOT_DISK}/boot.scr"
      sudo cp -v "${BOOT_DISK}/boot.scr" "${BOOT_DISK}/boot.ini"
      ;;

    vexpress)
      sudo mkimage -A arm -O linux -T kernel -C none -a "$KERNEL_ADDR" \
           -e "$KERNEL_ADDR" -n Linux \
           -d "${DIR}/binary/${parts_dir}"/vmlinuz-*-linaro-vexpress \
           "${BOOT_DISK}/uImage"
      sudo mkimage -A arm -O linux -T ramdisk -C none -a "$INITRD_ADDR" \
           -e "$INITRD_ADDR" -n initramfs \
           -d "${DIR}/binary/${parts_dir}"/initrd.img-*-linaro-vexpress \
           "${BOOT_DISK}/uInitrd"
      ;;

    mx51evk)
      sudo dd if=binary/usr/lib/u-boot/mx51evk/u-boot.imx of=/dev/mmcblk0 \
           bs=1024 seek=1
      sudo mkimage -A arm -O linux -T kernel -C none -a 0x90008000 \
           -e 0x90008000 -n Linux \
           -d "${DIR}/binary/${parts_dir}"/vmlinuz-*-linaro-mx51 \
           "${BOOT_DISK}/uImage"
      sudo mkimage -A arm -O linux -T ramdisk -C none -a 0 \
           -e 0 -n initramfs \
           -d "${DIR}/binary/${parts_dir}"/initrd.img-*-linaro-mx51 \
           "${BOOT_DISK}/uInitrd"
      sudo mkimage -A arm -O linux -T script -C none -a 0 \
           -e 0 -n "boot script" -d "${TMP_DIR}/boot.cmd" \
           "${BOOT_DISK}/boot.scr"
      ;;
    *)
      echo "Internal error; missing support for $DEVIMAGE" >&2
      exit 1
      ;;
  esac

  sync
  sync
  sudo umount "${BOOT_DISK}" || true
}

populate_rootfs() {
  echo ""
  echo "final rsync of rootfs Partition"
  echo "Be patient, this may take a few minutes"
  echo ""
  mkdir -p "${ROOT_DISK}"
  sudo mount ${MMC2} "${ROOT_DISK}"

  sudo rsync -a  ${DIR}/binary/* "$ROOT_DISK"

  # add fstab entry for rootfs and boot
  echo "UUID=${RFS_UUID} / ${RFS}  errors=remount-ro 0 1 " | sudo tee -a "${ROOT_DISK}/etc/fstab"

  if [ "$CREATE_SWAP" ] ; then

    echo ""
    echo "Creating SWAP File"
    echo ""

    SPACE_LEFT=$(LC_ALL=C df "${ROOT_DISK}" | grep ${MMC2} | awk '{print $4}')

    let SIZE=$SWAP_SIZE*1024

    if [ $SPACE_LEFT -ge $SIZE ] ; then
      sudo dd if=/dev/zero "of=${ROOT_DISK}/SWAP.swap" bs=1M count=$SWAP_SIZE
      sudo mkswap "${ROOT_DISK}/SWAP.swap"
      echo "/SWAP.swap  none  swap  sw  0 0" | sudo tee -a "${ROOT_DISK}/etc/fstab"
    else
      echo "SWAP file bigger then whats left on partition"
    fi
  fi

  echo ""
  echo "Creating /etc/flash-kernel.conf"
  echo ""

  echo "UBOOT_PART=${TARGET_BOOT_DEV}" | sudo tee "${ROOT_DISK}/etc/flash-kernel.conf" >/dev/null

  sync
  sync
  sudo umount "${ROOT_DISK}" || true
}

calculatesize() {
  IMAGE_SIZE=${IMAGE_SIZE/G/M*1024}
  IMAGE_SIZE=${IMAGE_SIZE/M/K*1024}
  IMAGE_SIZE=${IMAGE_SIZE/K/*1024}
  IMAGE_SIZE=$(($IMAGE_SIZE))
}

setup_sizes() {
  HEADS=255
  SECTORS=63
  SECTORSIZE=512
  if [ "${IMAGE_FILE}" ]; then
    calculatesize
    CYLINDERSIZE=$(($HEADS*$SECTORS*$SECTORSIZE))
    CYLINDERS=$(($IMAGE_SIZE/$CYLINDERSIZE))
    CYLINDER_ARG="-C $CYLINDERS"
    IMAGE_SIZE=$(($CYLINDERS*$CYLINDERSIZE))
  else
    CYLINDER_ARG=""
  fi
}

setup_image() {
  sudo qemu-img create -f raw "$IMAGE_FILE" $IMAGE_SIZE
}

remove_binary_dir() {
  if [ -d binary/ ]; then
    sudo rm -rf binary/
  fi
}


setup_sizes
if [ "${IMAGE_FILE}" ]; then
  setup_image
fi

serial_opts=""
if [ "$consoles" ]; then
  for c in ${consoles}; do
    serial_opts="$serial_opts console=$c"
  done
  if [ "$IS_LIVE" ]; then
    serial_opts="$serial_opts serialtty=ttyS2"
  fi
fi

case "$DEVIMAGE" in
  beagle|igep|mx51evk|vexpress)
    :
  ;;
  "")
    echo "Please set some target device with --dev" >&2
    usage
  ;;
  *)
    echo "Unknown target device $DEVIMAGE" >&2
    usage
  ;;
esac

if [ "$DEVIMAGE" ]; then
  case "$DEVIMAGE" in
    beagle|igep)
      serial_opts="$serial_opts console=tty0 console=ttyS2,115200n8"
      if [ "$IS_LIVE" ]; then
        serial_opts="$serial_opts serialtty=ttyS2"
      fi
      KERNEL_ADDR="0x80000000"
      INITRD_ADDR="0x81600000"
      ;;
    mx51evk)
      serial_opts="$serial_opts console=tty0 console=ttymxc0,115200n8"
      if [ "$IS_LIVE" ]; then
        serial_opts="$serial_opts serialtty=ttymxc0"
      fi
      KERNEL_ADDR="0x90000000"
      INITRD_ADDR="0x90800000"
      MMC_PART_OFFSET=1
      ;;
    vexpress)
      serial_opts="$serial_opts console=tty0 console=ttyAMA0,38400n8"
      if [ "$IS_LIVE" ]; then
        serial_opts="$serial_opts serialtty=ttyAMA0"
      fi
      KERNEL_ADDR="0x60008000"
      INITRD_ADDR="0x81000000"
      # ARM Boot Monitor is used to load u-boot, uImage etc. into flash and
      # only allows for FAT16
      FAT_SIZE=16
      ;;
    *)
      echo "Internal error; missing support for $DEVIMAGE" >&2
      exit 1
      ;;
  esac
else
  if [ "$IS_LIVE" ]; then
    splash_opts="quiet splash"
  fi
fi

TARGET_BOOT_DEV=/dev/mmcblk0p$(( 1 + $MMC_PART_OFFSET ))
TARGET_ROOT_DEV=/dev/mmcblk0p$(( 2 + $MMC_PART_OFFSET ))

if [ ! "${MMC}" -a ! "${IMAGE_FILE}" ]; then
  usage
fi

unpack_binary_tarball
create_boot_cmd
get_mmcs_by_id
cleanup_sd
create_partitions
echo -n "waiting for partitioning to settle ..."
sync
sleep 3
echo "done."
get_mmcs_by_id
if test -z "$MMC1" -o -z "$MMC2"; then
  echo "MMC1: $MMC1 nor MMC2: $MMC2 must be empty"
  exit 2
fi
prepare_partitions

# rsync in the background
$DIR/rsync-root-fs "$ROOT_DISK" "$DIR" "$MMC2" &
RSYNC_WORK_PID=$!

if [ "$HWPACK_FILE" ]; then
  install_hwpack
fi
populate_boot

while [ 1 ] 
do
  if [ -z "$RSYNC_WORK_PID" ]; then
    break
  elif [ ! -d /proc/$RSYNC_WORK_PID ]; then
    break
  fi
done

populate_rootfs

if [ "${IMAGE_FILE}" ]; then
  echo "Create ${IMAGE_FILE}.gz"
  gzip -f "${IMAGE_FILE}" > "${IMAGE_FILE}".gz
fi

remove_binary_dir
<|MERGE_RESOLUTION|>--- conflicted
+++ resolved
@@ -331,11 +331,7 @@
   # Remove the binary/ directory so that previous runs don't interfere here.
   remove_binary_dir
 
-<<<<<<< HEAD
-  sudo tar -xf "$BINARY_TARBALL"
-=======
-  sudo tar --numeric-owner -xf $BINARY_TARBALL
->>>>>>> 07651c82
+  sudo tar --numeric-owner -xf "$BINARY_TARBALL"
 }
 
 create_boot_cmd() {

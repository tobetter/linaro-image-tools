#!/usr/bin/env python
# Copyright (C) 2010, 2011 Linaro
#
# Author: Guilherme Salgado <guilherme.salgado@linaro.org>
#
# This file is part of Linaro Image Tools.
#
# Linaro Image Tools is free software: you can redistribute it and/or modify
# it under the terms of the GNU General Public License as published by
# the Free Software Foundation, either version 3 of the License, or
# (at your option) any later version.
#
# Linaro Image Tools is distributed in the hope that it will be useful,
# but WITHOUT ANY WARRANTY; without even the implied warranty of
# MERCHANTABILITY or FITNESS FOR A PARTICULAR PURPOSE.  See the
# GNU General Public License for more details.
#
# You should have received a copy of the GNU General Public License
# along with Linaro Image Tools.  If not, see <http://www.gnu.org/licenses/>.

import atexit
import os
import sys
import tempfile

from linaro_media_create.boards import (
    board_configs,
    )
from linaro_media_create.check_device import (
    confirm_device_selection_and_ensure_it_is_ready)
from linaro_media_create.hwpack import install_hwpacks
from linaro_media_create.partitions import (
    Media,
    setup_partitions,
    get_uuid,
    )
from linaro_media_create.populate_boot import populate_boot
from linaro_media_create.rootfs import populate_rootfs
from linaro_media_create.unpack_binary_tarball import unpack_binary_tarball
from linaro_media_create.utils import (
    ensure_command,
    is_arm_host,
    )
from linaro_media_create import (
    cmd_runner,
    get_args_parser
    )

# Just define the global variables
TMP_DIR = None
ROOTFS_DIR = None
BOOT_DISK = None
ROOT_DISK = None


# Registered as the first atexit handler as we want this to be the last
# handler to execute.
@atexit.register
def cleanup_tempdir():
    """Remove TEMP_DIR with all its contents.

    Before doing so, make sure BOOT_DISK and ROOT_DISK are not mounted.
    """
    devnull = open('/dev/null', 'w')
    # ignore non-zero return codes
<<<<<<< HEAD
    for disk in BOOT_DISK, ROOT_DISK:
        if disk is not None:
            try:
                cmd_runner.run(['umount', disk],
                      stdout=devnull, stderr=devnull, as_root=True).wait()
            except cmd_runner.SubcommandNonZeroReturnValue:
                pass
    # Remove TMP_DIR as root because some files written there are
    # owned by root.
    if TMP_DIR is not None:
        cmd_runner.run(['rm', '-rf', TMP_DIR], as_root=True).wait()
=======
    try:
        if BOOT_DISK is not None:
            cmd_runner.Popen(['umount', BOOT_DISK],
                  stdout=devnull, stderr=devnull, as_root=True).wait()
        if ROOT_DISK is not None:
            cmd_runner.Popen(['umount', ROOT_DISK],
                  stdout=devnull, stderr=devnull, as_root=True).wait()
    except SubcommandNonZeroReturnValue:
        pass
    # Remove TMP_DIR as root because some files written there are
    # owned by root.
    if TMP_DIR is not None:
        cmd_runner.Popen(['rm', '-rf', TMP_DIR], as_root=True).wait()
>>>>>>> 76c734bb


def ensure_required_commands(args):
    """Ensure we have the commands that we know are going to be used."""
    required_commands = [
        'mkfs.vfat', 'sfdisk', 'mkimage', 'parted']
    if not is_arm_host():
        required_commands.append('qemu-arm-static')
        required_commands.append('qemu-img')
    if args.rootfs in ['ext2', 'ext3', 'ext4']:
        required_commands.append('mkfs.%s' % args.rootfs)
    else:
        required_commands.append('mkfs.btrfs')
    for command in required_commands:
        ensure_command(command)


if __name__ == '__main__':
    parser = get_args_parser()
    args = parser.parse_args()

    # If --help was specified this won't execute.
    # Create temp dir and initialize rest of path vars.
    TMP_DIR = tempfile.mkdtemp()
    ROOTFS_DIR = os.path.join(TMP_DIR, 'binary')
    BOOT_DISK = os.path.join(TMP_DIR, 'boot-disc')
    ROOT_DISK = os.path.join(TMP_DIR, 'root-disc')

    board_config = board_configs[args.board]

    ensure_required_commands(args)

    media = Media(args.device)
    if media.is_block_device:
        if not confirm_device_selection_and_ensure_it_is_ready(args.device):
            sys.exit(1)
    elif not args.should_format_rootfs or not args.should_format_bootfs:
        print ("Do not use --no-boot or --no-part in conjunction with "
               "--image_file.")
        sys.exit(1)
    else:
        # All good, move on.
        pass

    unpack_binary_tarball(args.binary, TMP_DIR)

    hwpacks = args.hwpacks
    lmc_dir = os.path.dirname(__file__)
    if lmc_dir == '':
        lmc_dir = None
    install_hwpacks(
        ROOTFS_DIR, TMP_DIR, lmc_dir, args.hwpack_force_yes, *hwpacks)

    boot_partition, root_partition = setup_partitions(
        board_config, media, args.image_size, args.boot_label, args.rfs_label,
        args.rootfs, args.should_create_partitions, args.should_format_bootfs,
        args.should_format_rootfs)

    rootfs_uuid = get_uuid(root_partition)

    if args.should_format_bootfs:
        populate_boot(
            board_config, ROOTFS_DIR, rootfs_uuid, boot_partition, BOOT_DISK,
            args.device, args.is_live, args.is_lowmem, args.consoles)

    if args.should_format_rootfs:
        create_swap = False
        if args.swap_file is not None:
            create_swap = True
        populate_rootfs(ROOTFS_DIR, ROOT_DISK, root_partition, args.rootfs,
            rootfs_uuid, create_swap, str(args.swap_file),
            board_config.mmc_part_offset)

    print "Done creating Linaro image on %s" % args.device<|MERGE_RESOLUTION|>--- conflicted
+++ resolved
@@ -63,7 +63,6 @@
     """
     devnull = open('/dev/null', 'w')
     # ignore non-zero return codes
-<<<<<<< HEAD
     for disk in BOOT_DISK, ROOT_DISK:
         if disk is not None:
             try:
@@ -75,21 +74,6 @@
     # owned by root.
     if TMP_DIR is not None:
         cmd_runner.run(['rm', '-rf', TMP_DIR], as_root=True).wait()
-=======
-    try:
-        if BOOT_DISK is not None:
-            cmd_runner.Popen(['umount', BOOT_DISK],
-                  stdout=devnull, stderr=devnull, as_root=True).wait()
-        if ROOT_DISK is not None:
-            cmd_runner.Popen(['umount', ROOT_DISK],
-                  stdout=devnull, stderr=devnull, as_root=True).wait()
-    except SubcommandNonZeroReturnValue:
-        pass
-    # Remove TMP_DIR as root because some files written there are
-    # owned by root.
-    if TMP_DIR is not None:
-        cmd_runner.Popen(['rm', '-rf', TMP_DIR], as_root=True).wait()
->>>>>>> 76c734bb
 
 
 def ensure_required_commands(args):

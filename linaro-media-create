--- conflicted
+++ resolved
@@ -181,18 +181,17 @@
   echo ""
   echo "Populating Boot Partition"
   echo ""
-
+ 
   echo ""
   echo "Installing Boot Loader"
   echo ""
-
+ 
   if [ "$IS_LIVE" ]; then
     parts_dir=casper
   else
     parts_dir=boot
   fi
-
-<<<<<<< HEAD
+ 
   mkdir -p ${DIR}/disk || true
   sudo mount ${MMC1} ${DIR}/disk
   case "$DEVIMAGE" in
@@ -206,60 +205,18 @@
       sync
       cd ${DIR}
       echo "done"
-
-      sudo cp -f ${DIR}/binary/${parts_dir}/uImage.omap ${DIR}/disk/uImage
-      sudo cp -f ${DIR}/binary/${parts_dir}/uInitrd.omap ${DIR}/disk/uInitrd
-=======
- mkdir -p ${DIR}/disk || true
- sudo mount ${MMC1} ${DIR}/disk
- case "$DEVIMAGE" in
-   beagle|igep)
-     if [ "$DEVIMAGE" = "beagle" ]; then
-          if [ -e binary/${parts_dir}/${MLO_FILE} ] && [ -e binary/${parts_dir}/${UBOOT_FILE} ]; then
-              sudo cp -v binary/${parts_dir}/${MLO_FILE}   ${DIR}/disk/MLO
-              sudo cp -v binary/${parts_dir}/${UBOOT_FILE} ${DIR}/disk/u-boot.bin
-          fi
-     fi
-     sync
-     cd ${DIR}
-     echo "done"
-
-     sudo mkimage -A arm -O linux -T kernel -C none -a 0x80008000 \
-          -e 0x80008000 -n Linux -d "${DIR}/binary/${parts_dir}"/vmlinuz-*omap \
-          "${DIR}/disk/uImage"
-
-     sudo mkimage -A arm -O linux -T ramdisk -C none -a 0 \
-          -e 0 -n initramfs -d "${DIR}/binary/${parts_dir}"/initrd.img-*-omap \
-          "${DIR}/disk/uInitrd"
-
-     sudo mkimage -A arm -O linux -T script -C none -a 0 \
-          -e 0 -n "$CODENAME 10.05" -d "${DIR}/binary/boot.cmd" \
-          "${DIR}/disk/boot.scr"
-     sudo cp -v ${DIR}/disk/boot.scr ${DIR}/disk/boot.ini
-     ;;
-   vexpress)
-     sudo tar --strip-components=5 -C ${DIR}/disk/ -xf $BINARY_TARBALL binary/usr/lib/u-boot/ca9x4_ct_vxp/u-boot.bin
-     sudo mkimage -A arm -O linux -T kernel -C none -a 0x60008000 -e 0x60008000 \
-          -n "Linux" -d ${DIR}/binary/${parts_dir}/vmlinuz*-vexpress ${DIR}/disk/uImage
-     sudo mkimage -A arm -O linux -T ramdisk -C none -a 0x81000000 \
-          -e 0x81000000 -n "initramfs" -d \
-          ${DIR}/binary/${parts_dir}/initrd.img-*-linaro-vexpress \
-          "${DIR}"/disk/uInitrd
-     ;;
-   *)
-     echo "Set --dev parameter: --dev <beagle|igep|vexpress>" 1>&2
-     cleanup_workdir
-     exit
-     ;;
- esac
-
- cd ${DIR}/disk/
- sync
- sync
- cd ${DIR}/
->>>>>>> d30acc8b
-
-      sudo mkimage -A arm -O linux -T script -C none -a 0 -e 0 -n "$CODENAME 10.05" -d ${DIR}/binary/boot.cmd ${DIR}/disk/boot.scr
+ 
+      sudo mkimage -A arm -O linux -T kernel -C none -a 0x80008000 \
+           -e 0x80008000 -n Linux -d "${DIR}/binary/${parts_dir}"/vmlinuz-*omap \
+           "${DIR}/disk/uImage"
+ 
+      sudo mkimage -A arm -O linux -T ramdisk -C none -a 0 \
+           -e 0 -n initramfs -d "${DIR}/binary/${parts_dir}"/initrd.img-*-omap \
+           "${DIR}/disk/uInitrd"
+ 
+      sudo mkimage -A arm -O linux -T script -C none -a 0 \
+           -e 0 -n "$CODENAME 10.05" -d "${DIR}/binary/boot.cmd" \
+           "${DIR}/disk/boot.scr"
       sudo cp -v ${DIR}/disk/boot.scr ${DIR}/disk/boot.ini
       ;;
     vexpress)
@@ -277,12 +234,12 @@
       exit
       ;;
   esac
-
+ 
   cd ${DIR}/disk/
   sync
   sync
   cd ${DIR}/
-
+ 
   sudo umount ${DIR}/disk || true
 }
 

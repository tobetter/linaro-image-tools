--- conflicted
+++ resolved
@@ -361,25 +361,6 @@
     boot_snippet='root=UUID='${RFS_UUID}
   fi
 
-<<<<<<< HEAD
-=======
-  rm -rf ${DIR}/binary/ || true
-  rm -rf binary/initrd.img-* || true
-  rm -rf binary/vmlinuz-* || true
-
-  extras=
-  if [ -n "$UBOOT_FILE" ]; then
-    extras="binary/$UBOOT_FILE"
-  fi
-  if [ "$DEVIMAGE" = beagle ]; then
-    extras="$extras binary/${MLO_FILE}"
-  fi
-  tar -xf $BINARY_TARBALL binary/${parts_dir} $extras
-
-  ln -sf binary/${parts_dir}/initrd.img-* .
-  ln -sf binary/${parts_dir}/vmlinuz-* .
-
->>>>>>> bf6fad26
   if [ "${IMAGE_FILE}" ]; then
     cat > ${TMP_DIR}/boot.cmd << BOOTCMD
 setenv bootcmd 'mmc init; fatload mmc 0:1 0x80000000 uImage; bootm 0x80000000'
@@ -473,29 +454,18 @@
     parts_dir=boot
   fi
  
-<<<<<<< HEAD
   mkdir -p ${BOOT_DISK} || true
   sudo mount ${MMC1} ${BOOT_DISK}
-  case "$DEVIMAGE" in
-    beagle|igep)
-      if [ "$DEVIMAGE" = "beagle" ]; then
-        if [ -e binary/${MLO_FILE} ] && [ -e binary/${UBOOT_FILE} ]; then
-          sudo cp -v binary/${MLO_FILE}   ${BOOT_DISK}/MLO
-          sudo cp -v binary/${UBOOT_FILE} ${BOOT_DISK}/u-boot.bin
-=======
-  mkdir -p ${DIR}/disk || true
-  sudo mount ${MMC1} ${DIR}/disk
 
   if [ -n "$UBOOT_FILE" ] && [ -e "binary/$UBOOT_FILE" ]; then
-    sudo cp -v binary/${UBOOT_FILE} ${DIR}/disk/u-boot.bin
+    sudo cp -v binary/${UBOOT_FILE} ${BOOT_DISK}/u-boot.bin
   fi
 
   case "$DEVIMAGE" in
     beagle|igep)
       if [ "$DEVIMAGE" = "beagle" ]; then
         if [ -e binary/${MLO_FILE} ]; then
-          sudo cp -v binary/${MLO_FILE}   ${DIR}/disk/MLO
->>>>>>> bf6fad26
+          sudo cp -v binary/${MLO_FILE}   ${BOOT_DISK}/MLO
         fi
       fi
       sync
@@ -516,10 +486,6 @@
       sudo cp -v ${BOOT_DISK}/boot.scr ${BOOT_DISK}/boot.ini
       ;;
     vexpress)
-<<<<<<< HEAD
-      cp binary/usr/lib/u-boot/ca9x4_ct_vxp/u-boot.bin ${BOOT_DISK}/
-=======
->>>>>>> bf6fad26
       sudo mkimage -A arm -O linux -T kernel -C none -a 0x60008000 -e 0x60008000 \
            -n "Linux" -d ${DIR}/binary/${parts_dir}/vmlinuz*-vexpress ${BOOT_DISK}/uImage
       sudo mkimage -A arm -O linux -T ramdisk -C none -a 0x81000000 \

#!/bin/bash
# linaro-media-create - Create an installation media from a Linaro image

# Copyright 2010 Robert Nelson <robertcnelson@gmail.com>
# Copyright 2010 Linaro
# Based on rcn's setup_sdcard.sh script.
#
# This program is free software: you can redistribute it and/or modify
# it under the terms of the GNU General Public License version 3 as published
# by the Free Software Foundation.
#
# This program is distributed in the hope that it will be useful,
# but WITHOUT ANY WARRANTY; without even the implied warranty of
# MERCHANTABILITY or FITNESS FOR A PARTICULAR PURPOSE.  See the
# GNU General Public License for more details.
#
# You should have received a copy of the GNU General Public License
# along with this program.  If not, see <http://www.gnu.org/licenses/>.

set -e

<<<<<<< HEAD
=======
MLO_FILE=usr/lib/x-loader-omap/MLO

>>>>>>> d13ae7bc
unset MMC MMC1 MMC2 MMC3 IMAGE_FILE HWPACK_FILE

#Defaults
RFS=ext3
BINARY_TARBALL='binary-tar.tar.gz'
BOOT_LABEL=boot
RFS_LABEL=rootfs
IS_LIVE=
FAT_SIZE=32
IMAGE_SIZE=2G

DIR=$PWD
TMP_DIR=$(mktemp -d)
BOOT_DISK="${DIR}/boot-disc"
ROOT_DISK="${DIR}/root-disc"

ensure_command() {
  # ensure_command foo foo-package
  which "$1" 2>/dev/null 1>/dev/null || ( echo "Installing required command $1 from package $2" && sudo apt-get install "$2" )
}

ensure_command sfdisk util-linux
ensure_command fdisk util-linux

usage() {
  echo "usage: $(basename $0) --mmc /dev/sdd"
  echo "<or>"
  echo "usage: $(basename $0) --image_file mmc.img"
  cat <<EOF

required options:
--mmc </dev/sdX>
    Unformated MMC Card
<or>
--image_file <xxx>
    specify name of image file

--dev <board>
    use development boot options; this includes setting up serial ttys as well
    as enabling normal debug options for the target board. Current board values:
    * beagle
    * igep
    * vexpress

Additional/Optional options:
-h --help
    this help

--rootfs <fs_type>
    ext2
    ext3 - <set as default>
    ext4
    btrfs

--boot_label <boot_label>
    boot partition label

--rfs_label <rfs_label>
    rootfs partition label

--swap_file <xxx>
    Creats a Swap file of (xxx)MB's

--live
    Create boot command for casper/live images; if this is not
    provided a UUID for the rootfs is generated and used as the root=
    option

--live-256m
    Create boot command for casper/live images; adds only-ubiquity option
    to allow use of live installer on boards with 256M memory - like beagle

--console <ttyXY>
    add a console to kernel boot parameter; this parameter can be defined
    multiple times.

--hwpack <filename>
    A hardware pack that should be installed in the rootfs.

--image_size nnnG or nnnM
    specify size of SD image to create; use with --image_file only (default: 2G)

--binary <filename>
    specify file used to create the bootable system. Default binary-tar.tar.gz
EOF
  exit
}

check_mmc() {
  FDISK=$(sudo LC_ALL=C sfdisk -l | grep "[Disk] ${MMC}" | awk '{print $2}')

  if test "-$FDISK-" = "-$MMC:-"
  then
    echo ""
    echo "I see..."
    echo "sudo sfdisk -l:"
    sudo LC_ALL=C sfdisk -l | grep "[Disk] /dev/" --color=never
    echo ""
    echo "mount:"
    mount | grep -v none | grep "/dev/" --color=never
    echo ""
    read -p "Are you 100% sure, on selecting [${MMC}] (y/n)? "
    [ "$REPLY" == "y" ] || exit
    echo ""
  else
    echo ""
    echo "Are you sure? I Don't see [${MMC}], here is what I do see..."
    echo ""
    echo "sudo sfdisk -l:"
    sudo LC_ALL=C sfdisk -l | grep "[Disk] /dev/" --color=never
    echo ""
    echo "mount:"
    mount | grep -v none | grep "/dev/" --color=never
    echo ""
    exit
  fi
}

check_fs_type() {
  case "$RFS" in
    ext2|ext3|ext4|btrfs)
      :
    ;;
    *)
      usage
    ;;
  esac
}

checkparm() {
  if [ "$(echo $1|grep ^'\-')" ];then
    echo "E: Need an argument"
    usage
  fi
}

consoles=""

# parse commandline options
while [ ! -z "$1" ]; do
  case $1 in
    -h|--help)
      usage
      ;;
    --hwpack)
      checkparm $2
      HWPACK_FILE="$2"
      ;;
    --mmc)
      checkparm $2
      MMC="$2"
      check_mmc
      ;;
    --image_file)
      checkparm $2
      IMAGE_FILE="$2"
      ;;
    --image_size)
      checkparm $2
      IMAGE_SIZE=$2
      ;;
    --rootfs)
      checkparm $2
      RFS="$2"
      check_fs_type
      ;;
    --boot_label)
      checkparm $2
      BOOT_LABEL="$2"
      ;;
    --rfs_label)
      checkparm $2
      RFS_LABEL="$2"
      ;;
    --swap_file)
      checkparm $2
      SWAP_SIZE="$2"
      CREATE_SWAP=1
      ;;
    --live)
      IS_LIVE=1
      ;;
    --live-256m)
      IS_LIVE=1
      IS_LOWMEM=1
      ;;
    --console)
      checkparm $2
      consoles="$consoles $2"
      ;;
    --dev)
      checkparm $2
      DEVIMAGE=$2
      ;;
    --binary)
      checkparm $2
      BINARY_TARBALL="$2"
      ;;
  esac
  shift
done

ensure_command mkimage uboot-mkimage
ensure_command uuidgen uuid-runtime
ensure_command parted parted
ensure_command wget wget
ensure_command md5sum coreutils
ensure_command realpath realpath
<<<<<<< HEAD
case "$RFS" in
  ext2|ext3|ext4)
    ensure_command "mkfs.$RFS" e2fsprogs
=======

case $RFS in
  ext3)
    ensure_command mkfs.ext3 e2fsprogs
    ;;
  ext4)
    ensure_command mkfs.ext4 e2fsprogs
>>>>>>> d13ae7bc
    ;;
  btrfs)
    ensure_command mkfs.btrfs btrfs-tools
    ;;
esac
<<<<<<< HEAD
=======

case $DEVIMAGE in
  beagle)
    UBOOT_FLAVOR=omap3_beagle
    ensure_command mkimage uboot-mkimage
    ;;
  igep)
    ensure_command mkimage uboot-mkimage
    ;;
  vexpress)
    UBOOT_FLAVOR=ca9x4_ct_vxp
    ensure_command mkimage uboot-mkimage
    ;;
esac
>>>>>>> d13ae7bc

if [ -n "$UBOOT_FLAVOR" ]; then
  UBOOT_FILE="usr/lib/u-boot/$UBOOT_FLAVOR/u-boot.bin"
fi

RFS_UUID=`uuidgen -r`

get_mmcs_by_id() {
  if [ ! ${IMAGE_FILE} ]; then
    for device in /dev/disk/by-id/*; do
      if [ `realpath $device` = $MMC ]; then
        if echo "$device" | grep -q -- "-part[0-9]*$"; then
          echo "device $MMC must not be a partition part ($device)" 1>&2
          exit 1
        fi
        for part_id in `ls "$device-part"*`; do
          part=`realpath $part_id`
          part_no=`echo $part_id | sed -e 's/.*-part//g'`
          # echo "part $part_no found: $part_id" 1>&2
          if test "$part_no" = 1; then
            MMC1=$part
          elif test "$part_no" = 2; then
            MMC2=$part
          elif test "$part_no" = 3; then
            MMC3=$part
          fi
        done
        break
      fi
    done
  fi
}

install_hwpack() {
  ensure_command qemu-arm-static qemu-arm-static

  chroot=${DIR}/binary
  # Make sure we unmount /proc in the chroot or else it can't be moved to the
  # rootfs.
  trap "sudo umount ${chroot}/proc || true" EXIT

  # XXX: Assume linaro-hwpack-install lives on the same directory as this
  # script. This is far from optimal but should do for now.
  LINARO_HWPACK_INSTALL=$(dirname $0)/linaro-hwpack-install

  sudo mv -f ${chroot}/etc/resolv.conf ${TMP_DIR}/resolv.conf.orig
  sudo cp /etc/resolv.conf ${chroot}/etc/resolv.conf

  sudo mv -f ${chroot}/etc/hosts ${TMP_DIR}/hosts.orig
  sudo cp /etc/hosts ${chroot}/etc/hosts

  sudo cp /usr/bin/qemu-arm-static ${chroot}/usr/bin
  sudo cp $LINARO_HWPACK_INSTALL ${chroot}/usr/bin
  sudo cp "$HWPACK_FILE" "$chroot"

  # Actually install the hwpack.
  sudo mount proc ${chroot}/proc -t proc
  sudo chroot "$chroot" linaro-hwpack-install /$(basename "$HWPACK_FILE")

  # Revert some changes we did to the rootfs as we don't want them in the
  # image.
  sudo umount ${chroot}/proc
  sudo mv -f ${TMP_DIR}/resolv.conf.orig ${chroot}/etc/resolv.conf
  sudo mv -f ${TMP_DIR}/hosts.orig ${chroot}/etc/hosts
  sudo rm -f ${chroot}/usr/bin/qemu-arm-static
  sudo rm -f ${chroot}/usr/bin/linaro-hwpack-install
  sudo rm -f ${chroot}/$(basename "$HWPACK_FILE")
}

unpack_binary_tarball() {
  # Remove the binary/ directory so that previous runs don't interfere here.
  remove_binary_dir

  sudo tar -xf $BINARY_TARBALL
}

create_boot_cmd() {
  if [ "$IS_LIVE" ]; then
    boot_snippet='boot=casper'
    [ "$IS_LOWMEM" ] && lowmem_opt=only-ubiquity
  else
    boot_snippet='root=UUID='${RFS_UUID}
  fi

  if [ "${IMAGE_FILE}" ]; then
    cat > ${TMP_DIR}/boot.cmd << BOOTCMD
setenv bootcmd 'mmc init; fatload mmc 0:1 0x80000000 uImage; bootm 0x80000000'
setenv bootargs '${serial_opts} ${splash_opts} earlyprintk fixrtc nocompcache ${lowmem_opt} root=/dev/mmcblk0p2 rootwait rw vram=12M omapfb.debug=y omapfb.mode=dvi:1280x720MR-16@60'
boot
BOOTCMD
  else
    cat > ${TMP_DIR}/boot.cmd << BOOTCMD
setenv bootcmd 'mmc init; fatload mmc 0:1 0x80000000 uImage; fatload mmc 0:1 0x81600000 uInitrd; bootm 0x80000000 0x81600000'
setenv bootargs '${serial_opts} ${splash_opts} earlyprintk fixrtc nocompcache ${lowmem_opt} ${boot_snippet} rootwait ro vram=12M omapfb.debug=y omapfb.mode=dvi:1280x720MR-16@60'
boot
BOOTCMD
  fi
}

cleanup_sd() {

  echo ""
  echo "Umounting Partitions"
  echo ""

  if test -n "$MMC1"; then
    sudo umount ${MMC1} &> /dev/null || true
  fi
  if test -n "$MMC2"; then
    sudo umount ${MMC2} &> /dev/null || true
  fi
  if [ "${MMC}" ]; then
    sudo parted -s ${MMC} mklabel msdos
  fi
}

create_partitions() {
  if [ "${IMAGE_FILE}" ]; then
    partdev=${IMAGE_FILE}
  else
    partdev=${MMC}
  fi

  if [ "$FAT_SIZE" = "32" ]; then
    PARTITION_TYPE="0x0C"
  else
    PARTITION_TYPE="0x0E"
  fi

  # Create a VFAT or FAT16 partition of 9 cylinders which is about 64M
  # and a linux partition of the rest
  sudo sfdisk -D -H $HEADS -S $SECTORS $CYLINDER_ARG $partdev << THEEND
,9,$PARTITION_TYPE,*
,,,-
THEEND

  if [ "${IMAGE_FILE}" ]; then
  VFATOFFSET=$(($(fdisk -l -u $IMAGE_FILE | grep FAT | awk '{print $3}')*512))
  VFATSIZE=$(($(fdisk -l -u $IMAGE_FILE | grep FAT | awk '{print $5}')*1024))
  ROOTOFFSET=$(($(fdisk -l -u $IMAGE_FILE | grep Linux | awk '{print $2}')*512))
  ROOTSIZE2=$(($(fdisk -l -u $IMAGE_FILE | grep Linux | awk '{print $3}')))
  ROOTSIZE1=$(($(fdisk -l -u $IMAGE_FILE | grep Linux | awk '{print $2}')))
  ROOTSIZE=$((((ROOTSIZE2-ROOTSIZE1)/2)*1024))
  MMC1=$(sudo losetup -f --show $IMAGE_FILE --offset $VFATOFFSET --sizelimit $VFATSIZE)
  MMC2=$(sudo losetup -f --show $IMAGE_FILE --offset $ROOTOFFSET --sizelimit $ROOTSIZE)
  fi
}


prepare_partitions() {
  echo ""
  echo "Formating Boot Partition"
  echo ""

  sudo mkfs.vfat -F ${FAT_SIZE} ${MMC1} -n ${BOOT_LABEL}

  echo ""
  echo "Formating ${RFS} Partition"
  echo ""
  sudo mkfs.${RFS} -U "$RFS_UUID" ${MMC2} -L ${RFS_LABEL}
}

populate_boot() {
  echo ""
  echo "Populating Boot Partition"
  echo ""
 
  echo ""
  echo "Installing Boot Loader"
  echo ""
 
  if [ "$IS_LIVE" ]; then
    parts_dir=casper
  else
    parts_dir=boot
  fi
 
<<<<<<< HEAD
  mkdir -p "${BOOT_DISK}"
  sudo mount ${MMC1} "${BOOT_DISK}"
  case "$DEVIMAGE" in
    beagle|igep)
      if [ "$DEVIMAGE" = "beagle" ]; then
        sudo cp -v binary/usr/lib/x-loader-omap/MLO \
                   binary/usr/lib/u-boot/omap3_beagle/u-boot.bin \
                   "${BOOT_DISK}"
=======
  mkdir -p ${BOOT_DISK} || true
  sudo mount ${MMC1} ${BOOT_DISK}

  if [ -n "$UBOOT_FILE" ] && [ -e "binary/$UBOOT_FILE" ]; then
    sudo cp -v binary/${UBOOT_FILE} ${BOOT_DISK}/u-boot.bin
  fi

  case "$DEVIMAGE" in
    beagle|igep)
      if [ "$DEVIMAGE" = "beagle" ]; then
        if [ -e binary/${MLO_FILE} ]; then
          sudo cp -v binary/${MLO_FILE}   ${BOOT_DISK}/MLO
        fi
>>>>>>> d13ae7bc
      fi
      sync
      echo "done"

      sudo mkimage -A arm -O linux -T kernel -C none -a 0x80008000 \
           -e 0x80008000 -n Linux \
           -d "${DIR}/binary/${parts_dir}"/vmlinuz-*-linaro-omap \
           "${BOOT_DISK}/uImage"
      sudo mkimage -A arm -O linux -T ramdisk -C none -a 0 \
           -e 0 -n initramfs \
           -d "${DIR}/binary/${parts_dir}"/initrd.img-*-linaro-omap \
           "${BOOT_DISK}/uInitrd"
      sudo mkimage -A arm -O linux -T script -C none -a 0 \
           -e 0 -n "boot script" -d "${TMP_DIR}/boot.cmd" \
           "${BOOT_DISK}/boot.scr"
      sudo cp -v "${BOOT_DISK}/boot.scr" "${BOOT_DISK}/boot.ini"
      ;;

    vexpress)
<<<<<<< HEAD
      sudo cp -v binary/usr/lib/u-boot/ca9x4_ct_vxp/u-boot.bin "${BOOT_DISK}"
      sudo mkimage -A arm -O linux -T kernel -C none -a 0x60008000 \
           -e 0x60008000 -n Linux \
           -d "${DIR}/binary/${parts_dir}"/vmlinuz-*-linaro-vexpress \
           "${BOOT_DISK}/uImage"
=======
      sudo mkimage -A arm -O linux -T kernel -C none -a 0x60008000 -e 0x60008000 \
           -n "Linux" -d ${DIR}/binary/${parts_dir}/vmlinuz*-vexpress ${BOOT_DISK}/uImage
>>>>>>> d13ae7bc
      sudo mkimage -A arm -O linux -T ramdisk -C none -a 0x81000000 \
           -e 0x81000000 -n initramfs \
           -d "${DIR}/binary/${parts_dir}"/initrd.img-*-linaro-vexpress \
           "${BOOT_DISK}/uInitrd"
      ;;

    *)
      echo "Internal error; missing support for $DEVIMAGE" >&2
      exit 1
      ;;
  esac

  sync
  sync
  sudo umount "${BOOT_DISK}" || true
}

populate_rootfs() {
  echo ""
  echo "Populating rootfs Partition"
  echo "Be patient, this may take a few minutes"
  echo ""
  mkdir -p "${ROOT_DISK}"
  sudo mount ${MMC2} "${ROOT_DISK}"

  sudo mv ${DIR}/binary/* "$ROOT_DISK"

  # add fstab entry for rootfs and boot
  echo "UUID=${RFS_UUID} / ${RFS}  errors=remount-ro 0 1 " | sudo tee -a "${ROOT_DISK}/etc/fstab"

  if [ "$CREATE_SWAP" ] ; then

    echo ""
    echo "Creating SWAP File"
    echo ""

    SPACE_LEFT=$(df "${ROOT_DISK}" | grep ${MMC2} | awk '{print $4}')

    let SIZE=$SWAP_SIZE*1024

    if [ $SPACE_LEFT -ge $SIZE ] ; then
      sudo dd if=/dev/zero "of=${ROOT_DISK}/SWAP.swap" bs=1M count=$SWAP_SIZE
      sudo mkswap "${ROOT_DISK}/SWAP.swap"
      echo "/SWAP.swap  none  swap  sw  0 0" | sudo tee -a "${ROOT_DISK}/etc/fstab"
    else
      echo "SWAP file bigger then whats left on partition"
    fi
  fi

  echo ""
  echo "Creating /etc/flash-kernel.conf"
  echo ""

  echo "UBOOT_PART=/dev/mmcblk0p1" | sudo tee "${ROOT_DISK}/etc/flash-kernel.conf" >/dev/null

  sync
  sync
  sudo umount "${ROOT_DISK}" || true
}

calculatesize() {
  IMAGE_SIZE=${IMAGE_SIZE/G/M*1024}
  IMAGE_SIZE=${IMAGE_SIZE/M/K*1024}
  IMAGE_SIZE=${IMAGE_SIZE/K/*1024}
  IMAGE_SIZE=$(($IMAGE_SIZE))
}

setup_sizes() {
  HEADS=255
  SECTORS=63
  SECTORSIZE=512
  if [ "${IMAGE_FILE}" ]; then
    calculatesize
    CYLINDERSIZE=$(($HEADS*$SECTORS*$SECTORSIZE))
    CYLINDERS=$(($IMAGE_SIZE/$CYLINDERSIZE))
    CYLINDER_ARG="-C $CYLINDERS"
    IMAGE_SIZE=$(($CYLINDERS*$CYLINDERSIZE))
  else
    CYLINDER_ARG=""
  fi
}

setup_image() {
  sudo qemu-img create -f raw $IMAGE_FILE $IMAGE_SIZE
}

remove_binary_dir() {
  if [ -d binary/ ]; then
    sudo rm -rf binary/
  fi
}


setup_sizes
if [ "${IMAGE_FILE}" ]; then
  setup_image
fi

serial_opts=""
if [ "$consoles" ]; then
  for c in ${consoles}; do
    serial_opts="$serial_opts console=$c"
  done
  if [ "$IS_LIVE" ]; then
    serial_opts="$serial_opts serialtty=ttyS2"
  fi
fi

case "$DEVIMAGE" in
  beagle|igep|vexpress)
    :
  ;;
  "")
    echo "Please set some target device with --dev" >&2
    usage
  ;;
  *)
    echo "Unknown target device $DEVIMAGE" >&2
    usage
  ;;
esac

if [ "$DEVIMAGE" ]; then
  case "$DEVIMAGE" in
    beagle|igep)
      serial_opts="$serial_opts console=tty0 console=ttyS2,115200n8"
      if [ "$IS_LIVE" ]; then
        serial_opts="$serial_opts serialtty=ttyS2"
      fi
      ;;
    vexpress)
      serial_opts="$serial_opts console=tty0 console=ttyAMA0,38400n8"
      if [ "$IS_LIVE" ]; then
        serial_opts="$serial_opts serialtty=ttyAMA0"
      fi
      # ARM Boot Monitor is used to load u-boot, uImage etc. into flash and
      # only allows for FAT16
      FAT_SIZE=16
      ;;
    *)
      echo "Internal error; missing support for $DEVIMAGE" >&2
      exit 1
      ;;
  esac
else
  if [ "$IS_LIVE" ]; then
    splash_opts="quiet splash"
  fi
fi

if [ ! "${MMC}" -a ! "${IMAGE_FILE}" ]; then
  usage
fi

unpack_binary_tarball
if [ "$HWPACK_FILE" ]; then
  install_hwpack
fi
create_boot_cmd
get_mmcs_by_id
cleanup_sd
create_partitions
echo -n "waiting for partitioning to settle ..."
sync
sleep 3
echo "done."
get_mmcs_by_id
if test -z "$MMC1" -o -z "$MMC2"; then
  echo "MMC1: $MMC1 nor MMC2: $MMC2 must be empty"
  exit 2
fi
prepare_partitions
populate_boot
populate_rootfs

if [ "${IMAGE_FILE}" ]; then
  echo "Create ${IMAGE_FILE}.gz"
  gzip -f ${IMAGE_FILE} > ${IMAGE_FILE}.gz
fi

remove_binary_dir
<|MERGE_RESOLUTION|>--- conflicted
+++ resolved
@@ -19,12 +19,7 @@
 
 set -e
 
-<<<<<<< HEAD
-=======
-MLO_FILE=usr/lib/x-loader-omap/MLO
-
->>>>>>> d13ae7bc
-unset MMC MMC1 MMC2 MMC3 IMAGE_FILE HWPACK_FILE
+unset MMC MMC1 MMC2 MMC3 IMAGE_FILE HWPACK_FILE UBOOT_FLAVOR
 
 #Defaults
 RFS=ext3
@@ -232,45 +227,23 @@
 ensure_command wget wget
 ensure_command md5sum coreutils
 ensure_command realpath realpath
-<<<<<<< HEAD
 case "$RFS" in
   ext2|ext3|ext4)
     ensure_command "mkfs.$RFS" e2fsprogs
-=======
-
-case $RFS in
-  ext3)
-    ensure_command mkfs.ext3 e2fsprogs
-    ;;
-  ext4)
-    ensure_command mkfs.ext4 e2fsprogs
->>>>>>> d13ae7bc
     ;;
   btrfs)
     ensure_command mkfs.btrfs btrfs-tools
     ;;
 esac
-<<<<<<< HEAD
-=======
-
-case $DEVIMAGE in
+
+case "$DEVNAME" in
   beagle)
-    UBOOT_FLAVOR=omap3_beagle
-    ensure_command mkimage uboot-mkimage
-    ;;
-  igep)
-    ensure_command mkimage uboot-mkimage
-    ;;
+    UBOOT_FLAVOR="omap3_beagle"
+  ;;
   vexpress)
-    UBOOT_FLAVOR=ca9x4_ct_vxp
-    ensure_command mkimage uboot-mkimage
-    ;;
+    UBOOT_FLAVOR="ca9x4_ct_vxp"
+  ;;
 esac
->>>>>>> d13ae7bc
-
-if [ -n "$UBOOT_FLAVOR" ]; then
-  UBOOT_FILE="usr/lib/u-boot/$UBOOT_FLAVOR/u-boot.bin"
-fi
 
 RFS_UUID=`uuidgen -r`
 
@@ -444,30 +417,18 @@
     parts_dir=boot
   fi
  
-<<<<<<< HEAD
   mkdir -p "${BOOT_DISK}"
   sudo mount ${MMC1} "${BOOT_DISK}"
+
+  if [ -n "$UBOOT_FLAVOR" ]; then
+      sudo cp -v "binary/usr/lib/u-boot/${UBOOT_FLAVOR}/u-boot.bin" \
+               "${BOOT_DISK}"
+  fi
+
   case "$DEVIMAGE" in
     beagle|igep)
       if [ "$DEVIMAGE" = "beagle" ]; then
-        sudo cp -v binary/usr/lib/x-loader-omap/MLO \
-                   binary/usr/lib/u-boot/omap3_beagle/u-boot.bin \
-                   "${BOOT_DISK}"
-=======
-  mkdir -p ${BOOT_DISK} || true
-  sudo mount ${MMC1} ${BOOT_DISK}
-
-  if [ -n "$UBOOT_FILE" ] && [ -e "binary/$UBOOT_FILE" ]; then
-    sudo cp -v binary/${UBOOT_FILE} ${BOOT_DISK}/u-boot.bin
-  fi
-
-  case "$DEVIMAGE" in
-    beagle|igep)
-      if [ "$DEVIMAGE" = "beagle" ]; then
-        if [ -e binary/${MLO_FILE} ]; then
-          sudo cp -v binary/${MLO_FILE}   ${BOOT_DISK}/MLO
-        fi
->>>>>>> d13ae7bc
+        sudo cp -v binary/usr/lib/x-loader-omap/MLO "${BOOT_DISK}"
       fi
       sync
       echo "done"
@@ -487,16 +448,10 @@
       ;;
 
     vexpress)
-<<<<<<< HEAD
-      sudo cp -v binary/usr/lib/u-boot/ca9x4_ct_vxp/u-boot.bin "${BOOT_DISK}"
       sudo mkimage -A arm -O linux -T kernel -C none -a 0x60008000 \
            -e 0x60008000 -n Linux \
            -d "${DIR}/binary/${parts_dir}"/vmlinuz-*-linaro-vexpress \
            "${BOOT_DISK}/uImage"
-=======
-      sudo mkimage -A arm -O linux -T kernel -C none -a 0x60008000 -e 0x60008000 \
-           -n "Linux" -d ${DIR}/binary/${parts_dir}/vmlinuz*-vexpress ${BOOT_DISK}/uImage
->>>>>>> d13ae7bc
       sudo mkimage -A arm -O linux -T ramdisk -C none -a 0x81000000 \
            -e 0x81000000 -n initramfs \
            -d "${DIR}/binary/${parts_dir}"/initrd.img-*-linaro-vexpress \

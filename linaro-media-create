--- conflicted
+++ resolved
@@ -19,13 +19,8 @@
 
 set -e
 
-<<<<<<< HEAD
-unset DEVICE BOOTFS ROOTFS IMAGE_FILE HWPACK_FILE UBOOT_FLAVOR KERNEL_ADDR
+unset DEVICE BOOTFS ROOTFS IMAGE_FILE HWPACK_FILES UBOOT_FLAVOR KERNEL_ADDR
 unset INITRD_ADDR DEPLOY_STEPS
-=======
-unset DEVICE BOOTFS ROOTFS IMAGE_FILE HWPACK_FILES UBOOT_FLAVOR KERNEL_ADDR
-unset INITRD_ADDR CREATE_SWAP SWAP_SIZE DEPLOY_STEPS
->>>>>>> cf930721
 
 declare -a HWPACK_FILES
 

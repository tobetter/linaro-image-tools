--- conflicted
+++ resolved
@@ -419,29 +419,16 @@
   ) | sudo sfdisk -D -H $HEADS -S $SECTORS $CYLINDER_ARG $partdev
 
   if [ "${IMAGE_FILE}" ]; then
-<<<<<<< HEAD
   VFATOFFSET=$(($(LC_ALL=C fdisk -l -u "$IMAGE_FILE" | grep FAT | awk '{print $3}')*512))
   VFATSIZE2=$(($(LC_ALL=C fdisk -l -u "$IMAGE_FILE" | grep FAT | awk '{print $4}')))
   VFATSIZE1=$(($(LC_ALL=C fdisk -l -u "$IMAGE_FILE" | grep FAT | awk '{print $3}')))
-  VFATSIZE=$((((VFATSIZE2-VFATSIZE1)/2)*1024))
+  VFATSIZE=$((((VFATSIZE2+1-VFATSIZE1)/2)*1024))
   ROOTOFFSET=$(($(LC_ALL=C fdisk -l -u "$IMAGE_FILE" | grep Linux | awk '{print $2}')*512))
   ROOTSIZE2=$(($(LC_ALL=C fdisk -l -u "$IMAGE_FILE" | grep Linux | awk '{print $3}')))
   ROOTSIZE1=$(($(LC_ALL=C fdisk -l -u "$IMAGE_FILE" | grep Linux | awk '{print $2}')))
-  ROOTSIZE=$((((ROOTSIZE2-ROOTSIZE1)/2)*1024))
+  ROOTSIZE=$((((ROOTSIZE2+1-ROOTSIZE1)/2)*1024))
   MMC1=$(sudo losetup -f --show "$IMAGE_FILE" --offset $VFATOFFSET --sizelimit $VFATSIZE)
   MMC2=$(sudo losetup -f --show "$IMAGE_FILE" --offset $ROOTOFFSET --sizelimit $ROOTSIZE)
-=======
-  VFATOFFSET=$(($(LC_ALL=C fdisk -l -u $IMAGE_FILE | grep FAT | awk '{print $3}')*512))
-  VFATSIZE2=$(($(LC_ALL=C fdisk -l -u $IMAGE_FILE | grep FAT | awk '{print $4}')))
-  VFATSIZE1=$(($(LC_ALL=C fdisk -l -u $IMAGE_FILE | grep FAT | awk '{print $3}')))
-  VFATSIZE=$((((VFATSIZE2+1-VFATSIZE1)/2)*1024))
-  ROOTOFFSET=$(($(LC_ALL=C fdisk -l -u $IMAGE_FILE | grep Linux | awk '{print $2}')*512))
-  ROOTSIZE2=$(($(LC_ALL=C fdisk -l -u $IMAGE_FILE | grep Linux | awk '{print $3}')))
-  ROOTSIZE1=$(($(LC_ALL=C fdisk -l -u $IMAGE_FILE | grep Linux | awk '{print $2}')))
-  ROOTSIZE=$((((ROOTSIZE2+1-ROOTSIZE1)/2)*1024))
-  MMC1=$(sudo losetup -f --show $IMAGE_FILE --offset $VFATOFFSET --sizelimit $VFATSIZE)
-  MMC2=$(sudo losetup -f --show $IMAGE_FILE --offset $ROOTOFFSET --sizelimit $ROOTSIZE)
->>>>>>> fa535d5c
   fi
 }
 

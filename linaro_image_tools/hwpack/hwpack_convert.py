--- conflicted
+++ resolved
@@ -82,14 +82,10 @@
 SPL_KEYS = [SPL_IN_BOOT_PART_FIELD, SPL_DD_FIELD, SPL_PACKAGE_FIELD,
             SPL_FILE_FIELD, ENV_DD_FIELD]
 
-<<<<<<< HEAD
 # The default name used for renaming dtb file
 DEFAULT_DTB_NAME = 'board.dtb'
 
-logger = logging.getLogger("linaro_hwpack_converter")
-=======
 logger = logging.getLogger(__name__)
->>>>>>> 1594ab37
 
 
 class HwpackConverterException(Exception):

--- conflicted
+++ resolved
@@ -216,13 +216,9 @@
         if self.uboot_in_boot_part is not None:
             metadata += "U_BOOT_IN_BOOT_PART=%s\n" % self.uboot_in_boot_part
         if self.extra_serial_opts is not None:
-<<<<<<< HEAD
-            metadata += "EXTRA_SERIAL_OPTS=%s\n" % self.extra_serial_opts
+            metadata += "EXTRA_SERIAL_OPTIONS=%s\n" % self.extra_serial_opts
         if self.snowball_startup_files_config is not None:
             metadata += "SNOWBALL_STARTUP_FILES_CONFIG=%s\n" % self.snowball_startup_files_config
-=======
-            metadata += "EXTRA_SERIAL_OPTIONS=%s\n" % self.extra_serial_opts
->>>>>>> bd342e88
 
         return metadata
 

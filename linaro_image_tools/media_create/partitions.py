--- conflicted
+++ resolved
@@ -372,16 +372,6 @@
         media.path, 1 + board_config.mmc_part_offset)
     system_partition = _get_device_file_for_partition_number(
         media.path, 2 + board_config.mmc_part_offset)
-<<<<<<< HEAD
-    # This is to skip the extened partition at position 4
-    # FIXME : the logic should be smarter here
-    if board_config.mmc_part_offset == 0 :
-        cache_partition = _get_device_file_for_partition_number(
-            media.path, 3 + board_config.mmc_part_offset)
-    else :
-        cache_partition = _get_device_file_for_partition_number(
-            media.path, 4 + board_config.mmc_part_offset)
-=======
     if board_config.mmc_part_offset != 1:
         cache_partition = _get_device_file_for_partition_number(
             media.path, 3 + board_config.mmc_part_offset)
@@ -389,8 +379,7 @@
         # In the current setup, partition 4 is always the
         # extended partition container, so we need to skip 4 
         cache_partition = _get_device_file_for_partition_number(
-            media.path, 5)
->>>>>>> f5244991
+            media.path, 4 + board_config.mmc_part_offset)
     data_partition = _get_device_file_for_partition_number(
         media.path, 5 + board_config.mmc_part_offset)
     sdcard_partition = _get_device_file_for_partition_number(

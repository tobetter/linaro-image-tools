# Copyright (C) 2011 Linaro
#
# Author: Jeremy Chang <jeremy.chang@linaro.org>
#
# This file is part of Linaro Image Tools.
#
# Linaro Image Tools is free software: you can redistribute it and/or modify
# it under the terms of the GNU General Public License as published by
# the Free Software Foundation, either version 3 of the License, or
# (at your option) any later version.
#
# Linaro Image Tools is distributed in the hope that it will be useful,
# but WITHOUT ANY WARRANTY; without even the implied warranty of
# MERCHANTABILITY or FITNESS FOR A PARTICULAR PURPOSE.  See the
# GNU General Public License for more details.
#
# You should have received a copy of the GNU General Public License
# along with Linaro Image Tools.  If not, see <http://www.gnu.org/licenses/>.

"""Configuration for boards supported by linaro-android-media-create.

To add support for a new board, you need to create a subclass of
AndroidBoardConfig, create an Android hwpack as explained here:

https://wiki.linaro.org/AndroidHardwarePacksV3

and add the board to 'android_board_configs' at the end of this file.
"""

import os
import yaml
import logging

from linaro_image_tools import cmd_runner
from linaro_image_tools.media_create.partitions import SECTOR_SIZE
from linaro_image_tools.media_create.boards import (
    BeagleConfig,
    BoardConfig,
    BoardConfigException,
    Mx53LoCoConfig,
    OrigenConfig,
    PART_ALIGN_S,
    PandaConfig,
    SMDKV310Config,
    SnowballEmmcConfig,
    SnowballSdConfig,
    VexpressConfig,
    align_partition,
    align_up,
    install_mx5_boot_loader,
    make_boot_script,
    )
from linaro_image_tools.utils import DEFAULT_LOGGER_NAME

logger = logging.getLogger(DEFAULT_LOGGER_NAME)

BOOT_MIN_SIZE_S = align_up(128 * 1024 * 1024, SECTOR_SIZE) / SECTOR_SIZE
SYSTEM_MIN_SIZE_S = align_up(512 * 1024 * 1024, SECTOR_SIZE) / SECTOR_SIZE
CACHE_MIN_SIZE_S = align_up(256 * 1024 * 1024, SECTOR_SIZE) / SECTOR_SIZE
USERDATA_MIN_SIZE_S = align_up(512 * 1024 * 1024, SECTOR_SIZE) / SECTOR_SIZE
SDCARD_MIN_SIZE_S = align_up(512 * 1024 * 1024, SECTOR_SIZE) / SECTOR_SIZE
LOADER_MIN_SIZE_S = align_up(1 * 1024 * 1024, SECTOR_SIZE) / SECTOR_SIZE


class AndroidBoardConfig(BoardConfig):

    def __init__(self):
        super(AndroidBoardConfig, self).__init__()
        self._dtb_name = None
        self._extra_serial_options = []
        self._android_specific_args = []
        self._extra_boot_args_options = []

    def _get_android_specific_args(self):
        android_args = self._android_specific_args
        if isinstance(android_args, list):
            android_args = ' '.join(self._android_specific_args)
        return android_args

    def _set_android_specific_args(self, value):
        self._android_specific_args = value

    android_specific_args = property(_get_android_specific_args,
                                     _set_android_specific_args)

    def _get_extra_boot_args_options(self):
        extra_boot_args = self._extra_boot_args_options
        if isinstance(extra_boot_args, list):
            extra_boot_args = ' '.join(self._extra_boot_args_options)
        return extra_boot_args

    def _set_extra_boot_args_options(self, value):
        self._extra_boot_args_options = value

    extra_boot_args_options = property(_get_extra_boot_args_options,
                                       _set_extra_boot_args_options)

    def _get_extra_serial_options(self):
        return ' '.join(self._extra_serial_options)

    def _set_extra_serial_options(self, value):
        self._extra_serial_options = value

    extra_serial_options = property(_get_extra_serial_options,
                                    _set_extra_serial_options)

    def _get_dtb_name(self):
        return self._dtb_name

    def _set_dtb_name(self, value):
        self._dtb_name = value

    dtb_name = property(_get_dtb_name, _set_dtb_name)

    def from_file(self, hwpack):
        """Loads the Android board configuration from an Android hardware pack
        configuration file and sets the config attributes with their values.

        :param hwpack: The Android hwpack configuration file.
        :return The configuration read from the file as a dictionary.
        """
        try:
            config = yaml.safe_load(hwpack)
            self._set_attributes(config)
            return config
        except yaml.YAMLError, ex:
            logger.debug("Error loading YAML file %s" % hwpack, ex)
            raise BoardConfigException("Error reading Android hwpack %s"
                                       % hwpack)

    def _set_attributes(self, config):
        """Initialize the class attributes with the values read from the
        Android hardware pack configuration file.

        :param config: The config read from the Android hwpack.
        """
        for name, value in config.iteritems():
            if hasattr(self, name):
                setattr(self, name, value)
            else:
                logger.warning("Attribute '%s' does not belong to this "
                               "instance of '%s'." % (name, self.__class__))

    def _get_bootargs(self, consoles):
        """Get the bootargs for this board.

        In general subclasses should not have to override this.
        """
        boot_args_options = 'rootwait ro'
        if self.extra_boot_args_options:
            boot_args_options += ' %s' % self.extra_boot_args_options
        boot_args_options += ' %s' % self.android_specific_args
        serial_opts = self.extra_serial_options
        for console in consoles:
            serial_opts += ' console=%s' % console

        replacements = dict(
            serial_opts=serial_opts,
            boot_args_options=boot_args_options)
        return (
            "%(serial_opts)s "
            "%(boot_args_options)s"
             % replacements)

    def _get_boot_env(self, consoles):
        """Get the boot environment for this board.

        In general subclasses should not have to override this.
        """
        boot_env = {}
        boot_env["bootargs"] = self._get_bootargs(consoles)
        initrd = False
        if self.initrd_addr:
            initrd = True
        # On Android, the DTB file is always built as part of the kernel it
        # comes from - and lives in the same directory in the boot tarball, so
        # here we don't need to pass the whole path to it.
        boot_env["bootcmd"] = self._get_bootcmd(initrd, self.dtb_name)
        boot_env["initrd_high"] = self.initrd_high
        boot_env["fdt_high"] = self.fdt_high
        return boot_env

    def populate_boot_script(self, boot_partition, boot_disk, consoles):
        cmd_runner.run(['mkdir', '-p', boot_disk]).wait()
        # TODO: Use partition_mounted() here to make sure the partition is
        # always umounted after we're done.
        cmd_runner.run(['mount', boot_partition, boot_disk],
            as_root=True).wait()

        boot_env = self._get_boot_env(consoles)
        cmdline_filepath = os.path.join(boot_disk, "cmdline")
        cmdline_file = open(cmdline_filepath, 'r')
        android_kernel_cmdline = cmdline_file.read()
        boot_env['bootargs'] = boot_env['bootargs'] + ' ' + \
            android_kernel_cmdline
        cmdline_file.close()

        boot_dir = boot_disk
        boot_script_path = os.path.join(boot_dir, self.boot_script)
        make_boot_script(boot_env, boot_script_path)

        cmd_runner.run(['sync']).wait()
        try:
            cmd_runner.run(['umount', boot_disk], as_root=True).wait()
        except cmd_runner.SubcommandNonZeroReturnValue:
            pass

    def get_sfdisk_cmd(self, should_align_boot_part=False,
                       start_addr=0, extra_part=False):
        if self.fat_size == 32:
            partition_type = '0x0C'
        else:
            partition_type = '0x0E'

        # align on sector 63 for compatibility with broken versions of x-loader
        # unless align_boot_part is set
        boot_align = 63
        if should_align_boot_part:
            boot_align = PART_ALIGN_S

        # can only start on sector 1 (sector 0 is MBR / partition table)
        boot_start, boot_end, boot_len = align_partition(
            start_addr + 1, BOOT_MIN_SIZE_S, boot_align, PART_ALIGN_S)
        # apparently OMAP3 ROMs require the vfat length to be an even number
        # of sectors (multiple of 1 KiB); decrease the length if it's odd,
        # there should still be enough room
        boot_len = boot_len - boot_len % 2
        boot_end = boot_start + boot_len - 1

        system_start, _system_end, _system_len = align_partition(
            boot_end + 1, SYSTEM_MIN_SIZE_S, PART_ALIGN_S, PART_ALIGN_S)
        cache_start, _cache_end, _cache_len = align_partition(
            _system_end + 1, CACHE_MIN_SIZE_S, PART_ALIGN_S, PART_ALIGN_S)
        userdata_start, _userdata_end, _userdata_len = align_partition(
            _cache_end + 1, USERDATA_MIN_SIZE_S, PART_ALIGN_S, PART_ALIGN_S)
        sdcard_start, _sdcard_end, _sdcard_len = align_partition(
            _userdata_end + 1, SDCARD_MIN_SIZE_S, PART_ALIGN_S, PART_ALIGN_S)

        # Snowball board needs a raw partition added to the beginning of image.
        # If extra_part is True an extra primary partition will be added.
        # Due to a maximum of 4 primary partitions cache data will be placed in
        # a extended partition
        if extra_part == True:
            assert start_addr > 0, ("Not possible to add extra partition" \
                                    "when boot partition starts at '0'")
            return '%s,%s,%s,*\n%s,%s,L\n%s,-,E\n%s,%s,L\n%s,%s,L\n%s,,,-' % (
            boot_start, boot_len, partition_type, system_start, _system_len,
            cache_start, cache_start, _cache_len, userdata_start,
            _userdata_len, sdcard_start)

        return '%s,%s,%s,*\n%s,%s,L\n%s,%s,L\n%s,-,E\n%s,%s,L\n%s,,,-' % (
            boot_start, boot_len, partition_type, system_start, _system_len,
            cache_start, _cache_len, userdata_start, userdata_start,
            _userdata_len, sdcard_start)

    def populate_raw_partition(self, media, boot_dir):
        super(AndroidBoardConfig, self).populate_raw_partition(media, boot_dir)

    def install_boot_loader(self, boot_partition, boot_device_or_file):
        pass


class AndroidOmapConfig(AndroidBoardConfig):
    """Placeholder class for OMAP configuration inheritance."""


class AndroidBeagleConfig(AndroidOmapConfig, BeagleConfig):
    """Placeholder class for Beagle configuration inheritance."""
    def __init__(self):
        super(AndroidBeagleConfig, self).__init__()
        self._android_specific_args = 'init=/init androidboot.console=ttyO2'
        self._extra_serial_options = 'console=tty0 console=ttyO2,115200n8'


class AndroidPandaConfig(AndroidBoardConfig, PandaConfig):
    """Placeholder class for Panda configuration inheritance."""
    def __init__(self):
        super(AndroidPandaConfig, self).__init__()
        self._dtb_name = 'board.dtb'
        self._extra_serial_options = 'console=ttyO2,115200n8'
        self._extra_boot_args_options = (
            'earlyprintk fixrtc nocompcache vram=48M '
            'omapfb.vram=0:24M,1:24M mem=456M@0x80000000 mem=512M@0xA0000000')
        self._android_specific_args = 'init=/init androidboot.console=ttyO2'
        self.dtb_addr = '0x815f0000'
        self.bootloader_flavor = 'omap4_panda'


class AndroidSnowballSdConfig(AndroidBoardConfig, SnowballSdConfig):
    """Placeholder class for Snowball Sd configuration inheritance."""
    def __init__(self):
        super(AndroidSnowballSdConfig, self).__init__()
        self._dtb_name = 'board.dtb'
        self._android_specific_args = 'init=/init androidboot.console=ttyAMA2'
        self._extra_boot_args_options = (
            'earlyprintk mem=128M@0 mali.mali_mem=64M@128M hwmem=168M@192M '
            'mem=22M@360M mem_issw=1M@383M mem=640M@384M vmalloc=500M')
        self._extra_serial_options = 'console=ttyAMA2,115200n8'
        self.boot_script = 'boot.scr'
        self.fdt_high = '0x05000000'
        self.initrd_addr = '0x05000000'
        self.initrd_high = '0x06000000'
        self.dtb_addr = '0x8000000'


class AndroidSnowballEmmcConfig(AndroidBoardConfig, SnowballEmmcConfig):
    """Class for Snowball Emmc configuration inheritance."""
    def __init__(self):
        super(AndroidSnowballEmmcConfig, self).__init__()
        self._dtb_name = 'board.dtb'
        self._extra_boot_args_options = (
            'earlyprintk mem=128M@0 mali.mali_mem=64M@128M hwmem=168M@192M '
            'mem=22M@360M mem_issw=1M@383M mem=640M@384M vmalloc=500M')
        self._extra_serial_options = 'console=ttyAMA2,115200n8'
        self._android_specific_args = 'init=/init androidboot.console=ttyAMA2'
        self.boot_script = 'boot.scr'
        self.fdt_high = '0x05000000'
        self.initrd_addr = '0x05000000'
        self.initrd_high = '0x06000000'
        self.mmc_option = '0:2'
        self.dtb_addr = '0x8000000'

    def get_sfdisk_cmd(self, should_align_boot_part=False):
        loader_start, loader_end, loader_len = align_partition(
            SnowballEmmcConfig.SNOWBALL_LOADER_START_S,
            LOADER_MIN_SIZE_S, 1, PART_ALIGN_S)

        command = super(AndroidSnowballEmmcConfig, self).get_sfdisk_cmd(
            should_align_boot_part=True, start_addr=loader_end,
            extra_part=True)

        return '%s,%s,0xDA\n%s' % (
            loader_start, loader_len, command)

    def populate_raw_partition(self, media, boot_dir):
        # To avoid adding a Snowball specific command line option, we assume
        # that the user already has unpacked the startfiles to ./startupfiles
        config_files_dir = self.snowball_config(boot_dir)
        assert os.path.exists(config_files_dir), (
            "You need to unpack the Snowball startupfiles to the directory "
            "'startupfiles' in your current working directory. See "
            "igloocommunity.org for more information.")
        # We copy the u-boot files from the unpacked boot.tar.bz2
        # and put it with the startfiles.
        boot_files = ['u-boot.bin']
        for boot_file in boot_files:
            cmd_runner.run(['cp', os.path.join(boot_dir, 'boot', boot_file),
                            config_files_dir], as_root=True).wait()
        super(AndroidSnowballEmmcConfig, self).populate_raw_partition(
            media, boot_dir)

    def snowball_config(self, chroot_dir):
        # The user is expected to have unpacked the startupfiles to this subdir
        # of their working dir.
        return os.path.join('.', 'startupfiles')

    @property
    def delete_startupfiles(self):
        # The startupfiles will have been unpacked to the user's working dir
        # and should not be deleted after they have been installed.
        return False


class AndroidMx53LoCoConfig(AndroidBoardConfig, Mx53LoCoConfig):
    """Class for Mx53LoCo configuration inheritance."""
    def __init__(self):
        super(AndroidMx53LoCoConfig, self).__init__()
        self._extra_boot_args_options = (
            'earlyprintk rootdelay=1 fixrtc nocompcache di1_primary tve')
        self._extra_serial_options = 'console=%s,115200n8'
        self._android_specific_args = 'init=/init androidboot.console=%s'

    def _get_extra_serial_options(self):
        serial_opts = self._extra_serial_options
        if serial_opts:
            if isinstance(serial_opts, list):
                serial_opts = ' '.join(serial_opts)
            if self._check_placeholder_presence(serial_opts, '%s'):
                serial_opts = serial_opts % self.serial_tty
        return serial_opts

    def _set_extra_serial_options(self, value):
        self._extra_serial_options = value

    extra_serial_options = property(_get_extra_serial_options,
                                    _set_extra_serial_options)

    def _get_android_specific_args(self):
        android_args = self._android_specific_args
        if android_args:
            if isinstance(android_args, list):
                android_args = ' '.join(android_args)
            if self._check_placeholder_presence(android_args, '%s'):
                android_args = android_args % self.serial_tty
        return android_args

    def _set_android_specific_args(self, value):
        self._android_specific_args = value

    android_specific_args = property(_get_android_specific_args,
                                     _set_android_specific_args)

    def get_sfdisk_cmd(self, should_align_boot_part=False):
        loader_start, loader_end, loader_len = align_partition(
            1, self.LOADER_MIN_SIZE_S, 1, PART_ALIGN_S)

        command = super(AndroidMx53LoCoConfig, self).get_sfdisk_cmd(
            should_align_boot_part=True, start_addr=loader_end,
            extra_part=True)

        return '%s,%s,0xDA\n%s' % (
            loader_start, loader_len, command)

    def install_boot_loader(self, boot_partition, boot_device_or_file):
        install_mx5_boot_loader(
            os.path.join(boot_device_or_file, "u-boot.imx"),
            boot_partition, self.LOADER_MIN_SIZE_S)


class AndroidMx6QSabreliteConfig(AndroidMx53LoCoConfig):
    """Placeholder class for Mx6Q Sabrelite configuration inheritance."""
    def __init__(self):
        super(AndroidMx6QSabreliteConfig, self).__init__()
        self._dtb_name = 'board.dtb'
        self.bootloader_flavor = 'mx6qsabrelite'
        self.kernel_addr = '0x10000000'
        self.initrd_addr = '0x12000000'
        self.load_addr = '0x10008000'
        self.dtb_addr = '0x11ff0000'


class AndroidSamsungConfig(AndroidBoardConfig):
    def get_sfdisk_cmd(self, should_align_boot_part=False):
        loaders_min_len = (
<<<<<<< HEAD
            self.samsung_v310_bl2_start + self.samsung_v310_bl2_len -
            self.samsung_v310_bl1_start)
=======
            cls.samsung_bl1_start + cls.samsung_bl1_len + cls.samsung_bl2_len +
            cls.samsung_env_len)
>>>>>>> 730f3d64

        loader_start, loader_end, loader_len = align_partition(
            1, loaders_min_len, 1, PART_ALIGN_S)

        command = super(AndroidSamsungConfig, self).get_sfdisk_cmd(
            should_align_boot_part=False, start_addr=loader_end,
            extra_part=True)

        return '%s,%s,0xDA\n%s' % (
            loader_start, loader_len, command)


class AndroidSMDKV310Config(AndroidSamsungConfig, SMDKV310Config):
    """Placeholder class for SMDKV310 configuration inheritance."""
    def __init__(self):
        super(AndroidSMDKV310Config, self).__init__()
        self._extra_serial_options = 'console=tty0 console=ttySAC1,115200n8'
        self._android_specific_args = 'init=/init androidboot.console=ttySAC1'


class AndroidOrigenConfig(AndroidSamsungConfig, OrigenConfig):
    """Placeholder class for Origen configuration inheritance."""
    def __init__(self):
        super(AndroidOrigenConfig, self).__init__()
        self._extra_serial_options = 'console=tty0 console=ttySAC2,115200n8'
        self._android_specific_args = 'init=/init androidboot.console=ttySAC2'


class AndroidVexpressConfig(AndroidBoardConfig, VexpressConfig):
    """Placeholder class for Vexpress configuration inheritance."""
    def __init__(self):
        super(AndroidVexpressConfig, self).__init__()
        self._extra_serial_options = 'console=tty0 console=ttyAMA0,38400n8'
        self._android_specific_args = 'init=/init androidboot.console=ttyAMA0'


# This dictionary is composed as follows:
# <device_name>: <class>
# The <device_name> is the command line argument passed to l-a-m-c, the
# <class> is the corresponding config class in this file (not the instance).
# If a new device does not have special needs, it is possible to use the
# general AndroidBoardConfig class.
android_board_configs = {
    'beagle': AndroidBeagleConfig,
    'iMX53': AndroidMx53LoCoConfig,
    'mx53loco': AndroidMx53LoCoConfig,
    'mx6qsabrelite': AndroidMx6QSabreliteConfig,
    'origen': AndroidOrigenConfig,
    'panda': AndroidPandaConfig,
    'smdkv310': AndroidSMDKV310Config,
    'snowball_emmc': AndroidSnowballEmmcConfig,
    'snowball_sd': AndroidSnowballSdConfig,
    'vexpress': AndroidVexpressConfig,
    'vexpress-a9': AndroidVexpressConfig,
    }


def get_board_config(board):
    """Get the board configuration for the specified board.

    :param board: The name of the board to get the configuration of.
    :type board: str
    """
    clazz = android_board_configs.get(board, None)
    if clazz:
        return clazz()
    else:
        raise BoardConfigException("Board name '%s' has no configuration "
                                   "available." % board)<|MERGE_RESOLUTION|>--- conflicted
+++ resolved
@@ -431,14 +431,8 @@
 
 class AndroidSamsungConfig(AndroidBoardConfig):
     def get_sfdisk_cmd(self, should_align_boot_part=False):
-        loaders_min_len = (
-<<<<<<< HEAD
-            self.samsung_v310_bl2_start + self.samsung_v310_bl2_len -
-            self.samsung_v310_bl1_start)
-=======
-            cls.samsung_bl1_start + cls.samsung_bl1_len + cls.samsung_bl2_len +
-            cls.samsung_env_len)
->>>>>>> 730f3d64
+        loaders_min_len = (self.samsung_bl1_start + self.samsung_bl1_len +
+            self.samsung_bl2_len + self.samsung_env_len)
 
         loader_start, loader_end, loader_len = align_partition(
             1, loaders_min_len, 1, PART_ALIGN_S)

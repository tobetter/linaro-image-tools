# Copyright (C) 2010, 2011 Linaro
#
# Author: Guilherme Salgado <guilherme.salgado@linaro.org>
#
# This file is part of Linaro Image Tools.
#
# Linaro Image Tools is free software: you can redistribute it and/or modify
# it under the terms of the GNU General Public License as published by
# the Free Software Foundation, either version 3 of the License, or
# (at your option) any later version.
#
# Linaro Image Tools is distributed in the hope that it will be useful,
# but WITHOUT ANY WARRANTY; without even the implied warranty of
# MERCHANTABILITY or FITNESS FOR A PARTICULAR PURPOSE.  See the
# GNU General Public License for more details.
#
# You should have received a copy of the GNU General Public License
# along with Linaro Image Tools.  If not, see <http://www.gnu.org/licenses/>.

"""Configuration for boards supported by linaro-media-create.

To add support for a new board, you need to create a subclass of
BoardConfig, set appropriate values for its variables and add it to
board_configs at the bottom of this file.
"""

import atexit
import glob
import os
import re
import tempfile
import struct
from binascii import crc32

from linaro_image_tools import cmd_runner

from linaro_image_tools.media_create.partitions import SECTOR_SIZE

# Notes:
# * since we align partitions on 4 MiB by default, geometry is currently 128
#   heads and 32 sectors (2 MiB) as to have CHS-aligned partition start/end
#   offsets most of the time and hence avoid some warnings with disk
#   partitioning tools
# * apparently some OMAP3 ROMs don't tolerate vfat length of an odd number of
#   sectors (only sizes rounded to 1 KiB seem to boot)
# * we want partitions aligned on 4 MiB as to get the best performance and
#   limit wear-leveling
# * image_size is passed on the command-line and should preferably be a power
#   of 2; it should be used as a "don't go over this size" information for a
#   real device, and a "give me a file exactly this big" requirement for an
#   image file.  Having exactly a power of 2 helps with QEMU; there seem to be
#   some truncating issues otherwise. XXX to be researched

# align on 4 MiB
PART_ALIGN_S = 4 * 1024 * 1024 / SECTOR_SIZE

def align_up(value, align):
    """Round value to the next multiple of align."""
    return (value + align - 1) / align * align

# optional bootloader partition; at least 1 MiB; in theory, an i.MX5x
# bootloader partition could hold RedBoot, FIS table, RedBoot config, kernel,
# and initrd, but we typically use U-Boot which is about 167 KiB as of
# 2011/02/11 and currently doesn't even store its environment there, so this
# should be enough
LOADER_MIN_SIZE_S = align_up(1 * 1024 * 1024, SECTOR_SIZE) / SECTOR_SIZE
# boot partition; at least 50 MiB; XXX this shouldn't be hardcoded
BOOT_MIN_SIZE_S = align_up(50 * 1024 * 1024, SECTOR_SIZE) / SECTOR_SIZE
# root partition; at least 50 MiB; XXX this shouldn't be hardcoded
ROOT_MIN_SIZE_S = align_up(50 * 1024 * 1024, SECTOR_SIZE) / SECTOR_SIZE

# Samsung v310 implementation notes
# * BL1 (SPL) is expected at offset +1s and is 32s long
# * BL2 (u-boot) is loaded at a raw MMC offset of +65s by BL1 which currently
# doesn't support FAT
# * the u-boot environment is at +33s and is 32s long (16 KiB)
# * currently, some hardware issues on certain boards causes u-boot to not be
# able to use FAT to load uImage and uInitrd (or boot.scr); as a temporary
# workaround, these are loaded from +1089s and +9281s respectively
# * hence we hardcode all offsets, make sure that the files aren't larger than
# their reserved spot, and create a bootloader partition from the first
# sector after MBR up to end of initrd
SAMSUNG_V310_BL1_START = 1
SAMSUNG_V310_BL1_LEN = 32
SAMSUNG_V310_ENV_START = SAMSUNG_V310_BL1_START + SAMSUNG_V310_BL1_LEN
SAMSUNG_V310_ENV_LEN = 32
assert SAMSUNG_V310_ENV_START == 33, "BL1 expects u-boot environment at +33s"
assert SAMSUNG_V310_ENV_LEN * SECTOR_SIZE == 16 * 1024, (
    "BL1 expects u-boot environment to be 16 KiB")
SAMSUNG_V310_BL2_START = SAMSUNG_V310_ENV_START + SAMSUNG_V310_ENV_LEN
SAMSUNG_V310_BL2_LEN = 1024
assert SAMSUNG_V310_BL2_LEN * SECTOR_SIZE == 512 * 1024, (
    "BL1 expects BL2 (u-boot) to be 512 KiB")
SAMSUNG_V310_UIMAGE_START = SAMSUNG_V310_BL2_START + SAMSUNG_V310_BL2_LEN
SAMSUNG_V310_UIMAGE_LEN = 8192
assert SAMSUNG_V310_UIMAGE_START == 1089, (
    "BL2 (u-boot) expects uImage at +1089s")
assert SAMSUNG_V310_UIMAGE_LEN * SECTOR_SIZE == 4 * 1024 * 1024, (
    "BL2 (u-boot) expects uImage to be 4 MiB")
SAMSUNG_V310_UINITRD_START = (
    SAMSUNG_V310_UIMAGE_START + SAMSUNG_V310_UIMAGE_LEN)
SAMSUNG_V310_UINITRD_RESERVED_LEN = 204800
SAMSUNG_V310_UINITRD_COPY_LEN = 32768
assert SAMSUNG_V310_UINITRD_START == 9281, (
    "BL2 (u-boot) expects uInitrd at +9281s")
assert SAMSUNG_V310_UINITRD_RESERVED_LEN * SECTOR_SIZE == 100 * 1024 * 1024, (
    "BL2 (u-boot) expects uInitrd to be 100 MiB")
assert SAMSUNG_V310_UINITRD_COPY_LEN * SECTOR_SIZE == 16 * 1024 * 1024, (
    "Only copy 16MiB for a faster boot")

def align_partition(min_start, min_length, start_alignment, end_alignment):
    """Compute partition start and end offsets based on specified constraints.

    :param min_start: Minimal start offset of partition
    :param min_lengh: Minimal length of partition
    :param start_alignment: Alignment of this partition
    :param end_alignment: Alignment of the data following this partition
    :return: start offset, end offset (inclusive), length
    """
    start = align_up(min_start, start_alignment)
    # end offset is inclusive, so substact one
    end = align_up(start + min_length, end_alignment) - 1
    # and add one to length
    length = end - start + 1
    return start, end, length


class classproperty(object):
    """A descriptor that provides @property behavior on class methods."""
    def __init__(self, getter):
        self.getter = getter
    def __get__(self, instance, cls):
        return self.getter(cls)


class BoardConfig(object):
    """The configuration used when building an image for a board."""
    # These attributes may not need to be redefined on some subclasses.
    uboot_flavor = None
    # whether to copy u-boot to the boot partition
    uboot_in_boot_part = False
    mmc_option = '0:1'
    mmc_part_offset = 0
    fat_size = 32
    extra_serial_opts = ''
    live_serial_opts = ''
    extra_boot_args_options = None

    # These attributes must be defined on all subclasses.
    kernel_addr = None
    initrd_addr = None
    load_addr = None
    kernel_suffix = None
    boot_script = None
    serial_tty = None

    @classmethod
    def get_sfdisk_cmd(cls, should_align_boot_part=False):
        """Return the sfdisk command to partition the media.

        :param should_align_boot_part: Whether to align the boot partition too.

        This default implementation returns a boot vfat partition of type FAT16
        or FAT32, followed by a root partition.
        """
        if cls.fat_size == 32:
            partition_type = '0x0C'
        else:
            partition_type = '0x0E'

        BOOT_MIN_SIZE_S = align_up(50 * 1024 * 1024, SECTOR_SIZE) / SECTOR_SIZE
        ROOT_MIN_SIZE_S = align_up(50 * 1024 * 1024, SECTOR_SIZE) / SECTOR_SIZE
            
        # align on sector 63 for compatibility with broken versions of x-loader
        # unless align_boot_part is set
        boot_align = 63
        if should_align_boot_part:
            boot_align = PART_ALIGN_S

        # can only start on sector 1 (sector 0 is MBR / partition table)
        boot_start, boot_end, boot_len = align_partition(
            1, BOOT_MIN_SIZE_S, boot_align, PART_ALIGN_S)
        # apparently OMAP3 ROMs require the vfat length to be an even number
        # of sectors (multiple of 1 KiB); decrease the length if it's odd,
        # there should still be enough room
        boot_len = boot_len - boot_len % 2
        boot_end = boot_start + boot_len - 1

        # we ignore _root_end / _root_len and return a sfdisk command to
        # instruct the use of all remaining space; XXX if we had some root size
        # config, we could do something more sensible
        root_start, _root_end, _root_len = align_partition(
            boot_end + 1, ROOT_MIN_SIZE_S, PART_ALIGN_S, PART_ALIGN_S)

        return '%s,%s,%s,*\n%s,,,-' % (
            boot_start, boot_len, partition_type, root_start)

    # TODO: Create separate config classes for android and move this method
    # into them, also renaming it to get_sfdisk_cmd() so that we don't need
    # the image_type check in partitions.py.
    @classmethod
    def get_android_sfdisk_cmd(cls, should_align_boot_part=False):
        if cls.fat_size == 32:
            partition_type = '0x0C'
        else:
            partition_type = '0x0E'

        BOOT_MIN_SIZE_S = align_up(128 * 1024 * 1024, SECTOR_SIZE) / SECTOR_SIZE
        ROOT_MIN_SIZE_S = align_up(128 * 1024 * 1024, SECTOR_SIZE) / SECTOR_SIZE
        SYSTEM_MIN_SIZE_S = align_up(256 * 1024 * 1024, SECTOR_SIZE) / SECTOR_SIZE
        CACHE_MIN_SIZE_S = align_up(256 * 1024 * 1024, SECTOR_SIZE) / SECTOR_SIZE
        USERDATA_MIN_SIZE_S = align_up(512 * 1024 * 1024, SECTOR_SIZE) / SECTOR_SIZE
        SDCARD_MIN_SIZE_S = align_up(512 * 1024 * 1024, SECTOR_SIZE) / SECTOR_SIZE

        # align on sector 63 for compatibility with broken versions of x-loader
        # unless align_boot_part is set
        boot_align = 63
        if should_align_boot_part:
            boot_align = PART_ALIGN_S

        # can only start on sector 1 (sector 0 is MBR / partition table)
        boot_start, boot_end, boot_len = align_partition(
            1, BOOT_MIN_SIZE_S, boot_align, PART_ALIGN_S)
        # apparently OMAP3 ROMs require the vfat length to be an even number
        # of sectors (multiple of 1 KiB); decrease the length if it's odd,
        # there should still be enough room
        boot_len = boot_len - boot_len % 2
        boot_end = boot_start + boot_len - 1

        root_start, _root_end, _root_len = align_partition(
            boot_end + 1, ROOT_MIN_SIZE_S, PART_ALIGN_S, PART_ALIGN_S)
        system_start, _system_end, _system_len = align_partition(
            _root_end + 1, SYSTEM_MIN_SIZE_S, PART_ALIGN_S, PART_ALIGN_S)
        cache_start, _cache_end, _cache_len = align_partition(
            _system_end + 1, CACHE_MIN_SIZE_S, PART_ALIGN_S, PART_ALIGN_S)
        userdata_start, _userdata_end, _userdata_len = align_partition(
            _cache_end + 1, USERDATA_MIN_SIZE_S, PART_ALIGN_S, PART_ALIGN_S)
        sdcard_start, _sdcard_end, _sdcard_len = align_partition(
            _userdata_end + 1, SDCARD_MIN_SIZE_S, PART_ALIGN_S, PART_ALIGN_S)
 
        return '%s,%s,%s,*\n%s,%s,L\n%s,%s,L\n%s,-,E\n%s,%s,L\n%s,%s,L\n%s,,,-' % (
            boot_start, boot_len, partition_type, root_start, _root_len, 
            system_start, _system_len, cache_start, cache_start, _cache_len,
            userdata_start, _userdata_len, sdcard_start)

    @classproperty
    def bootcmd(cls):
        """Get the bootcmd for this board.

        In general subclasses should not have to override this.
        """
        replacements = dict(
            mmc_option=cls.mmc_option, kernel_addr=cls.kernel_addr,
            initrd_addr=cls.initrd_addr)
        return (
            "fatload mmc %(mmc_option)s %(kernel_addr)s "
                "uImage; fatload mmc %(mmc_option)s %(initrd_addr)s uInitrd; "
                "bootm %(kernel_addr)s %(initrd_addr)s"
                % replacements)

    @classmethod
    def _get_bootargs(cls, is_live, is_lowmem, consoles, rootfs_uuid):
        """Get the bootargs for this board.

        In general subclasses should not have to override this.
        """
        boot_args_options = 'rootwait ro'
        if cls.extra_boot_args_options is not None:
            boot_args_options += ' %s' % cls.extra_boot_args_options
        serial_opts = cls.extra_serial_opts
        for console in consoles:
            serial_opts += ' console=%s' % console

        lowmem_opt = ''
        boot_snippet = 'root=UUID=%s' % rootfs_uuid
        if is_live:
            serial_opts += ' %s' % cls.live_serial_opts
            boot_snippet = 'boot=casper'
            if is_lowmem:
                lowmem_opt = 'only-ubiquity'

        replacements = dict(
            serial_opts=serial_opts,
            lowmem_opt=lowmem_opt, boot_snippet=boot_snippet,
            boot_args_options=boot_args_options)
        return (
            "%(serial_opts)s %(lowmem_opt)s "
                "%(boot_snippet)s %(boot_args_options)s"
             % replacements)

    @classmethod
    def _get_boot_env(cls, is_live, is_lowmem, consoles, rootfs_uuid):
        """Get the boot environment for this board.

        In general subclasses should not have to override this.
        """
        boot_env = {}
        boot_env["bootargs"] = cls._get_bootargs(
            is_live, is_lowmem, consoles, rootfs_uuid)
        boot_env["bootcmd"] = cls.bootcmd
        return boot_env

    @classmethod
    def make_boot_files(cls, uboot_parts_dir, is_live, is_lowmem, consoles,
                        chroot_dir, rootfs_uuid, boot_dir, boot_device_or_file):
        boot_env = cls._get_boot_env(is_live, is_lowmem, consoles, rootfs_uuid)
        cls._make_boot_files(
            uboot_parts_dir, boot_env, chroot_dir, boot_dir, 
            boot_device_or_file)

    @classmethod
    def _make_boot_files(cls, uboot_parts_dir, boot_env, chroot_dir, boot_dir,
                         boot_device_or_file):
        """Make the necessary boot files for this board.

        This is usually board-specific so ought to be defined in every
        subclass.
        """
        raise NotImplementedError()

    @classmethod
    def populate_boot(cls, chroot_dir, rootfs_uuid, boot_partition, boot_disk,
                      boot_device_or_file, is_live, is_lowmem, consoles):
        parts_dir = 'boot'
        if is_live:
            parts_dir = 'casper'
        uboot_parts_dir = os.path.join(chroot_dir, parts_dir)

        cmd_runner.run(['mkdir', '-p', boot_disk]).wait()
        cmd_runner.run(['mount', boot_partition, boot_disk],
            as_root=True).wait()

        if cls.uboot_in_boot_part:
            assert cls.uboot_flavor is not None, (
                "uboot_in_boot_part is set but not uboot_flavor")
            uboot_bin = os.path.join(chroot_dir, 'usr', 'lib', 'u-boot',
                cls.uboot_flavor, 'u-boot.bin')
            cmd_runner.run(
                ['cp', '-v', uboot_bin, boot_disk], as_root=True).wait()

        cls.make_boot_files(
            uboot_parts_dir, is_live, is_lowmem, consoles, chroot_dir,
            rootfs_uuid, boot_disk, boot_device_or_file)

        cmd_runner.run(['sync']).wait()
        try:
            cmd_runner.run(['umount', boot_disk], as_root=True).wait()
        except cmd_runner.SubcommandNonZeroReturnValue:
            pass


class OmapConfig(BoardConfig):
    kernel_suffix = 'linaro-omap'
    uboot_in_boot_part = True

    # XXX: Here we define these things as dynamic properties because our
    # temporary hack to fix bug 697824 relies on changing the board's
    # serial_tty at run time.
    _extra_serial_opts = None
    _live_serial_opts = None
    _serial_tty = None

    @classproperty
    def serial_tty(cls):
        # This is just to make sure no callsites use .serial_tty before
        # calling set_appropriate_serial_tty(). If we had this in the first
        # place we'd have uncovered bug 710971 before releasing.
        raise AttributeError(
            "You must not use this attribute before calling "
            "set_appropriate_serial_tty")

    @classproperty
    def live_serial_opts(cls):
        return cls._live_serial_opts % cls.serial_tty

    @classproperty
    def extra_serial_opts(cls):
        return cls._extra_serial_opts % cls.serial_tty

    @classmethod
    def set_appropriate_serial_tty(cls, chroot_dir):
        """Set the appropriate serial_tty depending on the kernel used.

        If the kernel found in the chroot dir is << 2.6.36 we use tyyS2, else
        we use the default value (_serial_tty).
        """
        # XXX: This is also part of our temporary hack to fix bug 697824.
        cls.serial_tty = classproperty(lambda cls: cls._serial_tty)
        vmlinuz = _get_file_matching(
            os.path.join(chroot_dir, 'boot', 'vmlinuz*'))
        basename = os.path.basename(vmlinuz)
        minor_version = re.match('.*2\.6\.([0-9]{2}).*', basename).group(1)
        if int(minor_version) < 36:
            cls.serial_tty = classproperty(lambda cls: 'ttyS2')

    @classmethod
    def make_boot_files(cls, uboot_parts_dir, is_live, is_lowmem, consoles,
                        chroot_dir, rootfs_uuid, boot_dir, boot_device_or_file):
        # XXX: This is also part of our temporary hack to fix bug 697824; we
        # need to call set_appropriate_serial_tty() before doing anything that
        # may use cls.serial_tty.
        cls.set_appropriate_serial_tty(chroot_dir)
        super(OmapConfig, cls).make_boot_files(
            uboot_parts_dir, is_live, is_lowmem, consoles, chroot_dir,
            rootfs_uuid, boot_dir, boot_device_or_file)

    @classmethod
    def _make_boot_files(cls, uboot_parts_dir, boot_env, chroot_dir, boot_dir,
                         boot_device_or_file):
        install_omap_boot_loader(chroot_dir, boot_dir)
        make_uImage(
            cls.load_addr, uboot_parts_dir, cls.kernel_suffix, boot_dir)
        make_uInitrd(uboot_parts_dir, cls.kernel_suffix, boot_dir)
        boot_script_path = os.path.join(boot_dir, cls.boot_script)
        make_boot_script(boot_env, boot_script_path)
        make_boot_ini(boot_script_path, boot_dir)


class BeagleConfig(OmapConfig):
    uboot_flavor = 'omap3_beagle'
    _serial_tty = 'ttyO2'
    _extra_serial_opts = 'console=tty0 console=%s,115200n8'
    _live_serial_opts = 'serialtty=%s'
    kernel_addr = '0x80000000'
    initrd_addr = '0x81600000'
    load_addr = '0x80008000'
    boot_script = 'boot.scr'
    extra_boot_args_options = (
        'earlyprintk fixrtc nocompcache vram=12M '
        'omapfb.mode=dvi:1280x720MR-16@60')


class OveroConfig(OmapConfig):
    uboot_flavor = 'omap3_overo'
    _serial_tty = 'ttyO2'
    _extra_serial_opts = 'console=tty0 console=%s,115200n8'
    kernel_addr = '0x80000000'
    initrd_addr = '0x81600000'
    load_addr = '0x80008000'
    boot_script = 'boot.scr'
    extra_boot_args_options = (
        'earlyprintk mpurate=500 vram=12M '
        'omapfb.mode=dvi:1024x768MR-16@60 omapdss.def_disp=dvi')


class PandaConfig(OmapConfig):
    uboot_flavor = 'omap4_panda'
    _serial_tty = 'ttyO2'
    _extra_serial_opts = 'console=tty0 console=%s,115200n8'
    _live_serial_opts = 'serialtty=%s'
    kernel_addr = '0x80200000'
    initrd_addr = '0x81600000'
    load_addr = '0x80008000'
    boot_script = 'boot.scr'
    extra_boot_args_options = (
        'earlyprintk fixrtc nocompcache vram=32M '
        'omapfb.vram=0:8M mem=463M ip=none')


class IgepConfig(BeagleConfig):
    uboot_in_boot_part = False
    uboot_flavor = None

    @classmethod
    def _make_boot_files(cls, uboot_parts_dir, boot_env, chroot_dir, boot_dir,
                         boot_device_or_file):
        make_uImage(
            cls.load_addr, uboot_parts_dir, cls.kernel_suffix, boot_dir)
        make_uInitrd(uboot_parts_dir, cls.kernel_suffix, boot_dir)
        boot_script_path = os.path.join(boot_dir, cls.boot_script)
        make_boot_script(boot_env, boot_script_path)
        make_boot_ini(boot_script_path, boot_dir)


class Ux500Config(BoardConfig):
    serial_tty = 'ttyAMA2'
    extra_serial_opts = 'console=tty0 console=%s,115200n8' % serial_tty
    live_serial_opts = 'serialtty=%s' % serial_tty
    kernel_addr = '0x00100000'
    initrd_addr = '0x08000000'
    load_addr = '0x00008000'
    kernel_suffix = 'u?500'
    boot_script = 'flash.scr'
    extra_boot_args_options = (
        'earlyprintk rootdelay=1 fixrtc nocompcache '
        'mem=96M@0 mem_modem=32M@96M mem=44M@128M pmem=22M@172M '
        'mem=30M@194M mem_mali=32M@224M pmem_hwb=54M@256M '
        'hwmem=48M@302M mem=152M@360M')
    mmc_option = '1:1'

    @classmethod
    def _make_boot_files(cls, uboot_parts_dir, boot_env, chroot_dir, boot_dir,
                         boot_device_or_file):
        make_uImage(
            cls.load_addr, uboot_parts_dir, cls.kernel_suffix, boot_dir)
        make_uInitrd(uboot_parts_dir, cls.kernel_suffix, boot_dir)
        boot_script_path = os.path.join(boot_dir, cls.boot_script)
        make_boot_script(boot_env, boot_script_path)


class Mx5Config(BoardConfig):
    serial_tty = 'ttymxc0'
    extra_serial_opts = 'console=tty0 console=%s,115200n8' % serial_tty
    live_serial_opts = 'serialtty=%s' % serial_tty
    boot_script = 'boot.scr'
    mmc_part_offset = 1
    mmc_option = '0:2'

    @classmethod
    def get_sfdisk_cmd(cls, should_align_boot_part=None):
        """Return the sfdisk command to partition the media.

        :param should_align_boot_part: Ignored.

        This i.MX5 implementation returns a non-FS data bootloader partition,
        followed by a FAT32 boot partition, followed by a root partition.
        """
        # boot ROM expects bootloader at 0x400 which is sector 2 with the usual
        # SECTOR_SIZE of 512; we could theoretically leave sector 1 unused, but
        # older bootloaders like RedBoot might store the environment from 0x0
        # onwards, so it's safer to just start at the first sector, sector 1
        # (sector 0 is MBR / partition table)
        loader_start, loader_end, loader_len = align_partition(
            1, LOADER_MIN_SIZE_S, 1, PART_ALIGN_S)

        boot_start, boot_end, boot_len = align_partition(
            loader_end + 1, BOOT_MIN_SIZE_S, PART_ALIGN_S, PART_ALIGN_S)
        # we ignore _root_end / _root_len and return a sfdisk command to
        # instruct the use of all remaining space; XXX if we had some root size
        # config, we could do something more sensible
        root_start, _root_end, _root_len = align_partition(
            boot_end + 1, ROOT_MIN_SIZE_S, PART_ALIGN_S, PART_ALIGN_S)

        return '%s,%s,0xDA\n%s,%s,0x0C,*\n%s,,,-' % (
            loader_start, loader_len, boot_start, boot_len, root_start)

    @classmethod
    def _make_boot_files(cls, uboot_parts_dir, boot_env, chroot_dir, boot_dir,
                         boot_device_or_file):
        uboot_file = os.path.join(
            chroot_dir, 'usr', 'lib', 'u-boot', cls.uboot_flavor, 'u-boot.imx')
        install_mx5_boot_loader(uboot_file, boot_device_or_file)
        make_uImage(
            cls.load_addr, uboot_parts_dir, cls.kernel_suffix, boot_dir)
        make_uInitrd(uboot_parts_dir, cls.kernel_suffix, boot_dir)
        boot_script_path = os.path.join(boot_dir, cls.boot_script)
        make_boot_script(boot_env, boot_script_path)


class Mx51Config(Mx5Config):
    kernel_addr = '0x90000000'
    initrd_addr = '0x92000000'
    load_addr = '0x90008000'
    kernel_suffix = 'linaro-mx51'


class Mx53Config(Mx5Config):
    kernel_addr = '0x70800000'
    initrd_addr = '0x71800000'
    load_addr = '0x70008000'
    kernel_suffix = 'linaro-lt-mx53'


class EfikamxConfig(Mx51Config):
    uboot_flavor = 'efikamx'


class EfikasbConfig(Mx51Config):
    uboot_flavor = 'efikasb'


class Mx51evkConfig(Mx51Config):
    uboot_flavor = 'mx51evk'


class Mx53LoCoConfig(Mx53Config):
    uboot_flavor = 'mx53loco'


class VexpressConfig(BoardConfig):
    uboot_flavor = 'ca9x4_ct_vxp'
    uboot_in_boot_part = True
    serial_tty = 'ttyAMA0'
    extra_serial_opts = 'console=tty0 console=%s,38400n8' % serial_tty
    live_serial_opts = 'serialtty=%s' % serial_tty
    kernel_addr = '0x60008000'
    initrd_addr = '0x81000000'
    load_addr = kernel_addr
    kernel_suffix = 'linaro-vexpress'
    boot_script = None
    # ARM Boot Monitor is used to load u-boot, uImage etc. into flash and
    # only allows for FAT16
    fat_size = 16

    @classmethod
    def _make_boot_files(cls, uboot_parts_dir, boot_env, chroot_dir, boot_dir,
                         boot_device_or_file):
        make_uImage(
            cls.load_addr, uboot_parts_dir, cls.kernel_suffix, boot_dir)
        make_uInitrd(uboot_parts_dir, cls.kernel_suffix, boot_dir)

class SMDKV310Config(BoardConfig):
    serial_tty = 'ttySAC1'
    extra_serial_opts = 'console=%s,115200n8' % serial_tty
    kernel_addr = '0x40007000'
    initrd_addr = '0x41000000'
    load_addr = '0x40008000'
    kernel_suffix = 's5pv310'
    boot_script = 'boot.scr'
    mmc_part_offset = 1
    mmc_option = '0:2'

    @classmethod
    def get_sfdisk_cmd(cls, should_align_boot_part=False):
        # bootloader partition needs to hold everything from BL1 to uInitrd
        # inclusive
        min_len = (
            SAMSUNG_V310_UINITRD_START + SAMSUNG_V310_UINITRD_RESERVED_LEN -
            SAMSUNG_V310_BL1_START)

        # bootloader partition
        loader_start, loader_end, loader_len = align_partition(
            1, min_len, 1, PART_ALIGN_S)

        # FAT boot partition
        boot_start, boot_end, boot_len = align_partition(
            loader_end + 1, BOOT_MIN_SIZE_S, PART_ALIGN_S, PART_ALIGN_S)

        # root partition
        # we ignore _root_end / _root_len and return a sfdisk command to
        # instruct the use of all remaining space; XXX if we had some root size
        # config, we could do something more sensible
        root_start, _root_end, _root_len = align_partition(
            boot_end + 1, ROOT_MIN_SIZE_S, PART_ALIGN_S, PART_ALIGN_S)

        return '%s,%s,0xDA\n%s,%s,0x0C,*\n%s,,,-' % (
            loader_start, loader_len, boot_start, boot_len, root_start)

    @classmethod
    def _get_boot_env(cls, is_live, is_lowmem, consoles, rootfs_uuid):
        boot_env = super(SMDKV310Config, cls)._get_boot_env(
            is_live, is_lowmem, consoles, rootfs_uuid)

        boot_env["ethact"] = "smc911x-0"
        boot_env["ethaddr"] = "00:40:5c:26:0a:5b"
        boot_env["bootcmd"] = super(SMDKV310Config, cls).bootcmd

        return boot_env

    @classmethod
    def _make_boot_files(cls, uboot_parts_dir, boot_env, chroot_dir, boot_dir,
<<<<<<< HEAD
                         boot_script_path, boot_device_or_file):
        spl_file = os.path.join(
            chroot_dir, 'usr', 'lib', 'u-boot', 'smdkv310', 'v310_mmc_spl.bin')
        install_smdkv310_spl(spl_file, boot_device_or_file)
=======
                         boot_device_or_file):
>>>>>>> f6aca9dd
        uboot_file = os.path.join(
            chroot_dir, 'usr', 'lib', 'u-boot', 'smdkv310', 'u-boot.bin')
        install_smdkv310_uboot(uboot_file, boot_device_or_file)

        env_size = SAMSUNG_V310_ENV_LEN * SECTOR_SIZE
        env_file = make_flashable_env(boot_env, env_size)
        install_smdkv310_boot_env(env_file, boot_device_or_file)

        uImage_file = make_uImage(
            cls.load_addr, uboot_parts_dir, cls.kernel_suffix, boot_dir)
        install_smdkv310_uImage(uImage_file, boot_device_or_file)

        uInitrd_file = make_uInitrd(
            uboot_parts_dir, cls.kernel_suffix, boot_dir)
        install_smdkv310_initrd(uInitrd_file, boot_device_or_file)

        # unused at the moment once FAT support enabled for the
        # Samsung u-boot this can be used bug 727978
        #boot_script_path = os.path.join(boot_dir, cls.boot_script)
        #make_boot_script(boot_env, boot_script_path)


board_configs = {
    'beagle': BeagleConfig,
    'igep': IgepConfig,
    'panda': PandaConfig,
    'vexpress': VexpressConfig,
    'ux500': Ux500Config,
    'efikamx': EfikamxConfig,
    'efikasb': EfikasbConfig,
    'mx51evk': Mx51evkConfig,
    'mx53loco' : Mx53LoCoConfig,
    'overo': OveroConfig,
    'smdkv310': SMDKV310Config,
    }

android_board_configs = {
    'beagle': BeagleConfig,
    'panda': PandaConfig,
    }


def _dd(input_file, output_file, block_size=SECTOR_SIZE, count=None, seek=None,
        skip=None):
    """Wrapper around the dd command"""
    cmd = [
        "dd", "if=%s" % input_file, "of=%s" % output_file,
        "bs=%s" % block_size, "conv=notrunc"]
    if count is not None:
        cmd.append("count=%s" % count)
    if seek is not None:
        cmd.append("seek=%s" % seek)
    if skip is not None:
        cmd.append("skip=%s" % skip)
    proc = cmd_runner.run(cmd, as_root=True)
    proc.wait()


def _run_mkimage(img_type, load_addr, entry_point, name, img_data, img,
                 stdout=None, as_root=True):
    cmd = ['mkimage',
           '-A', 'arm',
           '-O', 'linux',
           '-T', img_type,
           '-C', 'none',
           '-a', load_addr,
           '-e', load_addr,
           '-n', name,
           '-d', img_data,
           img]
    proc = cmd_runner.run(cmd, as_root=as_root, stdout=stdout)
    proc.wait()
    return proc.returncode


def _get_file_matching(regex):
    """Return a file whose path matches the given regex.

    If zero or more than one files match, raise a ValueError.
    """
    files = glob.glob(regex)
    if len(files) == 1:
        return files[0]
    elif len(files) == 0:
        raise ValueError(
            "No files found matching '%s'; can't continue" % regex)
    else:
        # TODO: Could ask the user to chosse which file to use instead of
        # raising an exception.
        raise ValueError("Too many files matching '%s' found." % regex)


def make_uImage(load_addr, uboot_parts_dir, suffix, boot_disk):
    img_data = _get_file_matching(
        '%s/vmlinuz-*-%s' % (uboot_parts_dir, suffix))
    img = '%s/uImage' % boot_disk
    _run_mkimage(
        'kernel', load_addr, load_addr, 'Linux', img_data, img)
    return img


def make_uInitrd(uboot_parts_dir, suffix, boot_disk):
    img_data = _get_file_matching(
        '%s/initrd.img-*-%s' % (uboot_parts_dir, suffix))
    img = '%s/uInitrd' % boot_disk
    _run_mkimage('ramdisk', '0', '0', 'initramfs', img_data, img)
    return img


def make_boot_script(boot_env, boot_script_path):
    boot_script_data = (
        "setenv bootcmd '%(bootcmd)s'\n"
        "setenv bootargs '%(bootargs)s'\n"
        "boot"
        % boot_env)

    # Need to save the boot script data into a file that will be passed to
    # mkimage.
    _, tmpfile = tempfile.mkstemp()
    atexit.register(os.unlink, tmpfile)
    plain_boot_script = os.path.join(
        os.path.dirname(boot_script_path), 'boot.txt')
    with open(tmpfile, 'w') as fd:
        fd.write(boot_script_data)
    cmd_runner.run(['cp', tmpfile, plain_boot_script], as_root=True).wait()
    return _run_mkimage(
        'script', '0', '0', 'boot script', plain_boot_script, boot_script_path)


def make_flashable_env(boot_env, env_size):
    env_strings = ["%s=%s" % (k, v) for k, v in boot_env.items()]
    env_strings.sort()
    env = struct.pack('B', 0).join(env_strings)

    # we still need to zero-terminate the last string, and 4 bytes for crc
    assert len(env) + 1 + 4 <= env_size, (
        "environment doesn't fit in %s bytes" % env_size)

    # pad the rest of the env for the CRC calc; the "s" format will write zero
    # bytes to pad the (empty) string to repeat count
    env += struct.pack('%ss' % (env_size - len(env) - 4), '')

    crc = crc32(env)
    env = struct.pack('<i', crc) + env

    _, tmpfile = tempfile.mkstemp()

    with open(tmpfile, 'w') as fd:
        fd.write(env)

    return tmpfile


def install_mx5_boot_loader(imx_file, boot_device_or_file):
    # bootloader partition starts at +1s but we write the file at +2s, so we
    # need to check that the bootloader partition minus 1s is at least as large
    # as the u-boot binary; note that the real bootloader partition might be
    # larger than LOADER_MIN_SIZE_S, but if u-boot is larger it's a sign we
    # need to bump LOADER_MIN_SIZE_S
    max_size = (LOADER_MIN_SIZE_S - 1) * SECTOR_SIZE
    assert os.path.getsize(imx_file) <= max_size, (
        "%s is larger than guaranteed bootloader partition size" % imx_file)
    _dd(imx_file, boot_device_or_file, seek=2)


def _get_mlo_file(chroot_dir):
    # XXX bug=702645: This is a temporary solution to make sure l-m-c works
    # with any version of x-loader-omap. The proper solution is to have
    # hwpacks specify the location of the MLO file or include just the MLO
    # file instead of an x-loader-omap package.
    # This pattern matches the path of MLO files installed by the latest
    # x-loader-omap package (e.g. /usr/lib/x-loader/<version>/MLO)
    files = glob.glob(
        os.path.join(chroot_dir, 'usr', 'lib', '*', '*', 'MLO'))
    if len(files) == 0:
        # This one matches the path of MLO files installed by older
        # x-loader-omap package (e.g. /usr/lib/x-loader-omap[34]/MLO)
        files = glob.glob(
            os.path.join(chroot_dir, 'usr', 'lib', '*', 'MLO'))
    if len(files) == 1:
        return files[0]
    elif len(files) > 1:
        raise AssertionError(
            "More than one MLO file found on %s" % chroot_dir)
    else:
        raise AssertionError("No MLO files found on %s" % chroot_dir)


def install_omap_boot_loader(chroot_dir, boot_disk):
    mlo_file = _get_mlo_file(chroot_dir)
    cmd_runner.run(["cp", "-v", mlo_file, boot_disk], as_root=True).wait()
    # XXX: Is this really needed?
    cmd_runner.run(["sync"]).wait()


def make_boot_ini(boot_script_path, boot_disk):
    proc = cmd_runner.run(
        ["cp", "-v", boot_script_path, "%s/boot.ini" % boot_disk],
        as_root=True)
    proc.wait()


def install_smdkv310_uImage(uImage_file, boot_device_or_file):
    # the layout keeps SAMSUNG_V310_UIMAGE_LEN sectors for uImage; make sure
    # uImage isn't actually larger or it would be truncated
    max_size = SAMSUNG_V310_UIMAGE_LEN * SECTOR_SIZE
    assert os.path.getsize(uImage_file) <= max_size, (
        "%s is larger than the allocated v310 uImage length" % uImage_file)
    _dd(uImage_file, boot_device_or_file, count=SAMSUNG_V310_UIMAGE_LEN,
        seek=SAMSUNG_V310_UIMAGE_START)


def install_smdkv310_initrd(initrd_file, boot_device_or_file):
    # the layout keeps SAMSUNG_V310_UINITRD_RESERVED_LEN sectors for uInitrd
    # but only SAMSUNG_V310_UINITRD_COPY_LEN sectors are loaded into memory;
    # make sure uInitrd isn't actually larger or it would be truncated in
    # memory
    max_size = SAMSUNG_V310_UINITRD_COPY_LEN * SECTOR_SIZE
    assert os.path.getsize(initrd_file) <= max_size, (
        "%s is larger than the v310 uInitrd length as used by u-boot"
            % initrd_file)
    _dd(initrd_file, boot_device_or_file,
        count=SAMSUNG_V310_UINITRD_COPY_LEN,
        seek=SAMSUNG_V310_UINITRD_START)


def install_smdkv310_boot_env(env_file, boot_device_or_file):
    # the environment file is exactly SAMSUNG_V310_ENV_LEN as created by
    # make_flashable_env(), so we don't need to check the size of env_file
    _dd(env_file, boot_device_or_file, count=SAMSUNG_V310_ENV_LEN,
        seek=SAMSUNG_V310_ENV_START)


def install_smdkv310_spl(v310_spl, boot_device_or_file):
    """Samsung specific terminology
    BL0 is the first stage bootloader that is located in rom.
    BL1 is the SPL (secondary program loader) which is a small ( < 14k )
    version of u-boot ( v310_mmc_spl.bin ) with a chacksum. BL0
    reads BL1 from sector 1 of the MMC card and runs it. BL1
    then loads u-boot to DRAM and runs it
    """
    _dd(v310_spl, boot_device_or_file, count=SAMSUNG_V310_BL1_LEN,
        seek=SAMSUNG_V310_BL1_START)

def install_smdkv310_uboot(v310_uboot, boot_device_or_file):
    # XXX need to check that the length of v310_file - 64s is smaller than
    # SAMSUNG_V310_BL2_LEN
    _dd(v310_uboot, boot_device_or_file, seek=SAMSUNG_V310_BL2_START)
<|MERGE_RESOLUTION|>--- conflicted
+++ resolved
@@ -649,14 +649,10 @@
 
     @classmethod
     def _make_boot_files(cls, uboot_parts_dir, boot_env, chroot_dir, boot_dir,
-<<<<<<< HEAD
                          boot_script_path, boot_device_or_file):
         spl_file = os.path.join(
             chroot_dir, 'usr', 'lib', 'u-boot', 'smdkv310', 'v310_mmc_spl.bin')
         install_smdkv310_spl(spl_file, boot_device_or_file)
-=======
-                         boot_device_or_file):
->>>>>>> f6aca9dd
         uboot_file = os.path.join(
             chroot_dir, 'usr', 'lib', 'u-boot', 'smdkv310', 'u-boot.bin')
         install_smdkv310_uboot(uboot_file, boot_device_or_file)

# Copyright (C) 2010, 2011 Linaro
#
# Author: Guilherme Salgado <guilherme.salgado@linaro.org>
#
# This file is part of Linaro Image Tools.
#
# Linaro Image Tools is free software: you can redistribute it and/or modify
# it under the terms of the GNU General Public License as published by
# the Free Software Foundation, either version 3 of the License, or
# (at your option) any later version.
#
# Linaro Image Tools is distributed in the hope that it will be useful,
# but WITHOUT ANY WARRANTY; without even the implied warranty of
# MERCHANTABILITY or FITNESS FOR A PARTICULAR PURPOSE.  See the
# GNU General Public License for more details.
#
# You should have received a copy of the GNU General Public License
# along with Linaro Image Tools.  If not, see <http://www.gnu.org/licenses/>.

"""Configuration for boards supported by linaro-media-create.

To add support for a new board, you need to create a subclass of
BoardConfig, set appropriate values for its variables and add it to
board_configs at the bottom of this file.
"""

import atexit
import glob
import os
import re
import tempfile
import struct
from binascii import crc32
import tarfile
import ConfigParser
import shutil
import string
import logging
from linaro_image_tools.hwpack.config import Config
from linaro_image_tools.hwpack.builder import PackageUnpacker

from parted import Device

from linaro_image_tools import cmd_runner

from linaro_image_tools.media_create.partitions import (
    partition_mounted, SECTOR_SIZE, register_loopback)
from StringIO import StringIO

logger = logging.getLogger(__name__)

KERNEL_GLOB = 'vmlinuz-*-%(kernel_flavor)s'
INITRD_GLOB = 'initrd.img-*-%(kernel_flavor)s'
DTB_GLOB = 'dt-*-%(kernel_flavor)s/%(dtb_name)s'

# Notes:
# * since we align partitions on 4 MiB by default, geometry is currently 128
#   heads and 32 sectors (2 MiB) as to have CHS-aligned partition start/end
#   offsets most of the time and hence avoid some warnings with disk
#   partitioning tools
# * apparently some OMAP3 ROMs don't tolerate vfat length of an odd number of
#   sectors (only sizes rounded to 1 KiB seem to boot)
# * we want partitions aligned on 4 MiB as to get the best performance and
#   limit wear-leveling
# * image_size is passed on the command-line and should preferably be a power
#   of 2; it should be used as a "don't go over this size" information for a
#   real device, and a "give me a file exactly this big" requirement for an
#   image file.  Having exactly a power of 2 helps with QEMU; there seem to be
#   some truncating issues otherwise. XXX to be researched

# align on 4 MiB
PART_ALIGN_S = 4 * 1024 * 1024 / SECTOR_SIZE


def align_up(value, align):
    """Round value to the next multiple of align."""
    return (value + align - 1) / align * align


def align_partition(min_start, min_length, start_alignment, end_alignment):
    """Compute partition start and end offsets based on specified constraints.

    :param min_start: Minimal start offset of partition
    :param min_lengh: Minimal length of partition
    :param start_alignment: Alignment of this partition
    :param end_alignment: Alignment of the data following this partition
    :return: start offset, end offset (inclusive), length
    """
    start = align_up(min_start, start_alignment)
    # end offset is inclusive, so substact one
    end = align_up(start + min_length, end_alignment) - 1
    # and add one to length
    length = end - start + 1
    return start, end, length


def copy_drop(src, dest_dir):
    """Copy a file from src to destdir, dropping root ownership on the
    way.
    """
    cmd = ["cp", "-v", src, dest_dir]
    cmd_runner.run(cmd, as_root=True).wait()

    final = os.path.join(dest_dir, os.path.basename(src))
    cmd = ["chown", "%s:%s" % (os.getuid(), os.getgid()), final]
    cmd_runner.run(cmd, as_root=True).wait()


class classproperty(object):
    """A descriptor that provides @property behavior on class methods."""
    def __init__(self, getter):
        self.getter = getter

    def __get__(self, instance, cls):
        return self.getter(cls)


class HardwarepackHandler(object):
    FORMAT_1 = '1.0'
    FORMAT_2 = '2.0'
    FORMAT_3 = '3.0'
    FORMAT_MIXED = '1.0and2.0'
    metadata_filename = 'metadata'
    format_filename = 'FORMAT'
    main_section = 'main'
    hwpack_tarfiles = []
    tempdir = None

    def __init__(self, hwpacks, bootloader=None, board=None):
        self.hwpacks = hwpacks
        self.hwpack_tarfiles = []
        self.bootloader = bootloader
        self.board = board
        self.tempdirs = {}
        # Used to store the config created from the metadata.
        self.config = None

    class FakeSecHead(object):
        """ Add a fake section header to the metadata file.

        This is done so we can use ConfigParser to parse the file.
        """
        def __init__(self, fp):
            self.fp = fp
            self.sechead = '[%s]\n' % HardwarepackHandler.main_section

        def readline(self):
            if self.sechead:
                try:
                    return self.sechead
                finally:
                    self.sechead = None
            else:
                return self.fp.readline()

    def __enter__(self):
        self.tempdir = tempfile.mkdtemp()
        for hwpack in self.hwpacks:
            hwpack_tarfile = tarfile.open(hwpack, mode='r:gz')
            self.hwpack_tarfiles.append(hwpack_tarfile)
        return self

    def __exit__(self, type, value, traceback):
        for hwpack_tarfile in self.hwpack_tarfiles:
            if hwpack_tarfile is not None:
                hwpack_tarfile.close()
        self.hwpack_tarfiles = []
        if self.tempdir is not None and os.path.exists(self.tempdir):
            shutil.rmtree(self.tempdir)

        for name in self.tempdirs:
            tempdir = self.tempdirs[name]
            if tempdir is not None and os.path.exists(tempdir):
                shutil.rmtree(tempdir)

    def _get_config_from_metadata(self, metadata):
        """
        Retrieves a Config object associated with the metadata.

        :param metadata: The metadata to parse.
        :return: A Config instance.
        """
        if not self.config:
            lines = metadata.readlines()
            if re.search("=", lines[0]) and not re.search(":", lines[0]):
                # Probably V2 hardware pack without [hwpack] on the first line
                lines = ["[hwpack]\n"] + lines
            self.config = Config(StringIO("".join(lines)))
            self.config.set_board(self.board)
            self.config.set_bootloader(self.bootloader)
        return self.config

    def get_field(self, field, return_keys=False):
        data = None
        hwpack_with_data = None
        keys = None
        for hwpack_tarfile in self.hwpack_tarfiles:
            metadata = hwpack_tarfile.extractfile(self.metadata_filename)
            parser = self._get_config_from_metadata(metadata)
            try:
                new_data = parser.get_option(field)
                if new_data is not None:
                    assert data is None, "The metadata field '%s' is set to " \
                        "'%s' and new value '%s' is found" % (field, data,
                                                              new_data)
                    data = new_data
                    hwpack_with_data = hwpack_tarfile
                    if return_keys:
                        keys = parser.get_last_used_keys()
            except ConfigParser.NoOptionError:
                continue

        if return_keys:
            return data, hwpack_with_data, keys
        return data, hwpack_with_data

    def get_format(self):
        format = None
        supported_formats = [self.FORMAT_1, self.FORMAT_2, self.FORMAT_3]
        for hwpack_tarfile in self.hwpack_tarfiles:
            format_file = hwpack_tarfile.extractfile(self.format_filename)
            format_string = format_file.read().strip()
            if not format_string in supported_formats:
                raise AssertionError(
                    "Format version '%s' is not supported." % format_string)
            if format is None:
                format = format_string
            elif format != format_string:
                return self.FORMAT_MIXED
        return format

    def get_file(self, file_alias):
        """Get file(s) from a hwpack.
        :param file_alias: Property name (not field name) which contains
                           file reference(s)
        :return: path to a file or list of paths to files
        """
        file_names, hwpack_tarfile, keys = self.get_field(file_alias,
                                                          return_keys=True)
        if not file_names:
            return file_names
        single = False
        if not isinstance(file_names, list):
            single = True
            file_names = [file_names]
        out_files = []

        # Depending on if board and/or bootloader were used to look up the
        # file we are getting, we need to prepend those names to the path
        # to get the correct extracted file from the hardware pack.
        config_names = [("board", "boards"), ("bootloader", "bootloaders")]
        base_path = ""
        if keys:
            # If keys is non-empty, we have a V3 config option that was
            # modified by the bootloader and/or boot option...
            for name, key in config_names:
                if self.get_field(name):
                    value = self.get_field(name)[0]
                    if keys[0] == key:
                        base_path = os.path.join(base_path, value)
                        keys = keys[1:]

        for f in file_names:
            # Check that the base path is needed. If the file doesn't exist,
            # try without it (this provides fallback to V2 style directory
            # layouts with a V3 config).
            path_inc_board_and_bootloader = os.path.join(base_path, f)
            if path_inc_board_and_bootloader in hwpack_tarfile.getnames():
                f = path_inc_board_and_bootloader
            hwpack_tarfile.extract(f, self.tempdir)
            f = os.path.join(self.tempdir, f)
            out_files.append(f)
        if single:
            return out_files[0]
        return out_files

    def list_packages(self):
        """Return list of (package names, TarFile object containing them)"""
        packages = []
        for tf in self.hwpack_tarfiles:
            for name in tf.getnames():
                if name.startswith("pkgs/") and name.endswith(".deb"):
                    packages.append((tf, name))
        return packages

    def find_package_for(self, name, version=None, revision=None,
                         architecture=None):
        """Find a package that matches the name, version, rev and arch given.

        Packages are named according to the debian specification:
        http://www.debian.org/doc/manuals/debian-faq/ch-pkg_basics.en.html
        <name>_<Version>-<DebianRevisionNumber>_<DebianArchitecture>.deb
        DebianRevisionNumber seems to be optional.
        Use this spec to return a package matching the requirements given.
        """
        for tar_file, package in self.list_packages():
            file_name = os.path.basename(package)
            dpkg_chunks = re.search("^(.+)_(.+)_(.+)\.deb$",
                                    file_name)
            assert dpkg_chunks, "Could not split package file name into"\
                "<name>_<Version>_<DebianArchitecture>.deb"

            pkg_name = dpkg_chunks.group(1)
            pkg_version = dpkg_chunks.group(2)
            pkg_architecture = dpkg_chunks.group(3)

            ver_chunks = re.search("^(.+)-(.+)$", pkg_version)
            if ver_chunks:
                pkg_version = ver_chunks.group(1)
                pkg_revision = ver_chunks.group(2)
            else:
                pkg_revision = None

            if name != pkg_name:
                continue
            if version != None and str(version) != pkg_version:
                continue
            if revision != None and str(revision) != pkg_revision:
                continue
            if (architecture != None and
                str(architecture) != pkg_architecture):
                continue

            # Got a matching package - return its path inside the tarball
            return tar_file, package

        # Failed to find a matching package - return None
        return None

    def get_file_from_package(self, file_path, package_name,
                              package_version=None, package_revision=None,
                              package_architecture=None):
        """Extract named file from package specified by name, ver, rev, arch.

        File is extracted from the package matching the given specification
        to a temporary directory. The absolute path to the extracted file is
        returned.
        """

        package_info = self.find_package_for(package_name,
                                             package_version,
                                             package_revision,
                                             package_architecture)
        if package_info is None:
            return None
        tar_file, package = package_info

        # Avoid unpacking hardware pack more than once by assigning each one
        # its own tempdir to unpack into.
        # TODO: update logic that uses self.tempdir so we can get rid of this
        # by sharing nicely.
        if not package in self.tempdirs:
            self.tempdirs[package] = tempfile.mkdtemp()
        tempdir = self.tempdirs[package]

        # We extract everything in the hardware pack so we don't have to worry
        # about chasing links (extract a link, find where it points to, extract
        # that...). This is slower, but more reliable.
        tar_file.extractall(tempdir)
        package_path = os.path.join(tempdir, package)

        with PackageUnpacker() as self.package_unpacker:
            extracted_file = self.package_unpacker.get_file(package_path,
                                                            file_path)
            after_tmp = re.sub(self.package_unpacker.tempdir, "",
                               extracted_file).lstrip("/\\")
            extract_dir = os.path.join(tempdir, "extracted",
                                       os.path.dirname(after_tmp))
            os.makedirs(extract_dir)
            shutil.move(extracted_file, extract_dir)
            extracted_file = os.path.join(extract_dir,
                                          os.path.basename(extracted_file))
        return extracted_file


class BoardConfig(object):
    board = None
    """The configuration used when building an image for a board."""
    hwpack_format = None
    # These attributes may not need to be redefined on some subclasses.
    bootloader_flavor = None
    # whether to copy u-boot to the boot partition
    bootloader_file_in_boot_part = False
    bootloader_dd = False
    spl_in_boot_part = False
    spl_dd = False
    env_dd = False
    fatload_command = 'fatload'
    mmc_option = '0:1'
    mmc_device_id = 0
    mmc_part_offset = 0
    uimage_path = ''
    fat_size = 32
    extra_serial_opts = ''
    _extra_serial_opts = ''
    _live_serial_opts = ''
    extra_boot_args_options = None
    supports_writing_to_mmc = True
    LOADER_MIN_SIZE_S = align_up(1 * 1024 ** 2, SECTOR_SIZE) / SECTOR_SIZE
    BOOT_MIN_SIZE_S = align_up(50 * 1024 ** 2, SECTOR_SIZE) / SECTOR_SIZE
    ROOT_MIN_SIZE_S = align_up(50 * 1024 ** 2, SECTOR_SIZE) / SECTOR_SIZE

    # These attributes must be defined on all subclasses for backwards
    # compatibility with hwpacks v1 format. Hwpacks v2 format allows these to
    # be specified in the hwpack metadata.
    kernel_addr = None
    initrd_addr = None
    initrd_high = '0xffffffff'
    load_addr = None
    dtb_addr = None
    dtb_name = None
    dtb_file = None
    fdt_high = '0xffffffff'
    kernel_flavors = None
    boot_script = None
    serial_tty = None
    wired_interfaces = None
    wireless_interfaces = None
    mmc_id = None
    vmlinuz = None
    initrd = None
    partition_layout = None
    LOADER_START_S = 1

    # Support for dtb_files as per hwpack v3 format.
    dtb_files = None

    # Samsung Boot-loader implementation notes and terminology
    #
    # * BL0, BL1 etc. are the various bootloaders in order of execution
    # * BL0 is the first stage bootloader, located in ROM; it loads BL1/SPL
    # from MMC offset +1s and runs it.
    # * BL1 is the secondary program loader (SPL), a small version
    #   of U-Boot with a checksum; it inits DRAM and loads a 1024s long BL2
    #   from MMC and runs it.
    # * BL2 is the U-Boot.
    #
    # samsung_bl1_{start,len}: Offset and maximum size for BL1
    # samsung_bl2_{start,len}: Offset and maximum size for BL2
    # samsung_env_{start,len}: Offset and maximum size for Environment settings
    #
    samsung_bl1_start = 1
    samsung_bl1_len = 32
    samsung_bl2_start = 65
    samsung_bl2_len = 1024
    samsung_env_start = 33
    samsung_env_len = 32

    hardwarepack_handler = None

    @classmethod
    def get_metadata_field(cls, field_name):
        """ Return the metadata value for field_name if it can be found.
        """
        data, _ = cls.hardwarepack_handler.get_field(field_name)
        return data

    @classmethod
    def set_board(cls, board):
        cls.board = board

    @classmethod
    def set_metadata(cls, hwpacks, bootloader=None, board=None):
        cls.hardwarepack_handler = HardwarepackHandler(hwpacks, bootloader,
                                                       board)
        with cls.hardwarepack_handler:
            cls.hwpack_format = cls.hardwarepack_handler.get_format()
            if (cls.hwpack_format == cls.hardwarepack_handler.FORMAT_1):
                return

            if (cls.hwpack_format != cls.hardwarepack_handler.FORMAT_1):
                # Clear V1 defaults.
                cls.kernel_addr = None
                cls.initrd_addr = None
                cls.load_addr = None
                cls.serial_tty = None
                cls.fat_size = None
                cls.dtb_name = None
                cls.dtb_addr = None
                cls.extra_boot_args_options = None
                cls.boot_script = None
                cls.kernel_flavors = None
                cls.mmc_option = None
                cls.mmc_part_offset = None
                cls.samsung_bl1_start = None
                cls.samsung_bl1_len = None
                cls.samsung_env_len = None
                cls.samsung_bl2_len = None
                # cls.samsung_bl2_start and cls.samsung_env_start should
                # be initialized to default value for backward compatibility.

            # Set new values from metadata.
            cls.kernel_addr = cls.get_metadata_field('kernel_addr')
            cls.initrd_addr = cls.get_metadata_field('initrd_addr')
            cls.load_addr = cls.get_metadata_field('load_addr')
            cls.dtb_addr = cls.get_metadata_field('dtb_addr')
            cls.serial_tty = cls.get_metadata_field('serial_tty')
            wired_interfaces = cls.get_metadata_field('wired_interfaces')
            if wired_interfaces is not None:
                cls.wired_interfaces = wired_interfaces
            wireless_interfaces = cls.get_metadata_field(
                'wireless_interfaces')
            if wireless_interfaces is not None:
                cls.wireless_interfaces = wireless_interfaces
            cls.vmlinuz = cls.get_metadata_field('vmlinuz')
            cls.initrd = cls.get_metadata_field('initrd')
            cls.dtb_file = cls.get_metadata_field('dtb_file')
            cls.dtb_files = cls.get_metadata_field('dtb_files')
            cls.extra_boot_args_options = cls.get_metadata_field(
                'extra_boot_options')
            cls.boot_script = cls.get_metadata_field('boot_script')
            cls.extra_serial_opts = cls.get_metadata_field(
                'extra_serial_opts')
            cls.snowball_startup_files_config = cls.get_metadata_field(
                'snowball_startup_files_config')

            cls.partition_layout = cls.get_metadata_field('partition_layout')
            if cls.partition_layout in [
                'bootfs_rootfs', 'reserved_bootfs_rootfs', None]:
                cls.fat_size = 32
            elif cls.partition_layout == 'bootfs16_rootfs':
                cls.fat_size = 16
            else:
                raise AssertionError("Unknown partition layout '%s'." % \
                                         cls.partition_layout)

            cls.mmc_option = cls.get_metadata_field('mmc_id')
            if cls.mmc_option is not None:
                cls.mmc_device_id = int(cls.mmc_option.split(':')[0])
                cls.mmc_part_offset = int(cls.mmc_option.split(':')[1]) - 1

            boot_min_size = cls.get_metadata_field('boot_min_size')
            if boot_min_size is not None:
                cls.BOOT_MIN_SIZE_S = align_up(int(boot_min_size) * 1024 ** 2,
                                               SECTOR_SIZE) / SECTOR_SIZE
            root_min_size = cls.get_metadata_field('root_min_size')
            if root_min_size is not None:
                cls.ROOT_MIN_SIZE_S = align_up(int(root_min_size) * 1024 ** 2,
                                               SECTOR_SIZE) / SECTOR_SIZE
            loader_min_size = cls.get_metadata_field('loader_min_size')
            if loader_min_size is not None:
                cls.LOADER_MIN_SIZE_S = (
                    align_up(int(loader_min_size) * 1024 ** 2,
                             SECTOR_SIZE) / SECTOR_SIZE)

            bootloader_file_in_boot_part = cls.get_metadata_field(
                'bootloader_file_in_boot_part')
            if bootloader_file_in_boot_part is None:
                cls.bootloader_file_in_boot_part = False
            elif string.lower(bootloader_file_in_boot_part) == 'yes':
                cls.bootloader_file_in_boot_part = True
            elif string.lower(bootloader_file_in_boot_part) == 'no':
                cls.bootloader_file_in_boot_part = False
            spl_in_boot_part = cls.get_metadata_field('spl_in_boot_part')
            if spl_in_boot_part is None:
                cls.spl_in_boot_part = False
            elif string.lower(spl_in_boot_part) == 'yes':
                cls.spl_in_boot_part = True
            elif string.lower(spl_in_boot_part) == 'no':
                cls.spl_in_boot_part = False
            env_dd = cls.get_metadata_field('env_dd')
            if env_dd is None:
                cls.env_dd = False
            elif string.lower(env_dd) == 'yes':
                cls.env_dd = True
            elif string.lower(env_dd) == 'no':
                cls.env_dd = False

            bootloader_dd = cls.get_metadata_field('bootloader_dd')
            # Either bootloader_dd is not specified, or it contains the dd
            # offset.
            if bootloader_dd is None:
                cls.bootloader_dd = False
            else:
                cls.bootloader_dd = int(bootloader_dd)
            spl_dd = cls.get_metadata_field('spl_dd')
            # Either spl_dd is not specified, or it contains the dd offset.
            if spl_dd is None:
                cls.spl_dd = False
            else:
                cls.spl_dd = int(spl_dd)

            loader_start = cls.get_metadata_field('loader_start')
            if loader_start is not None:
                cls.LOADER_START_S = int(loader_start)

            samsung_bl1_start = cls.get_metadata_field('samsung_bl1_start')
            if samsung_bl1_start is not None:
                cls.samsung_bl1_start = int(samsung_bl1_start)

            samsung_bl1_len = cls.get_metadata_field('samsung_bl1_len')
            if samsung_bl1_len is not None:
                cls.samsung_bl1_len = int(samsung_bl1_len)

            samsung_bl2_len = cls.get_metadata_field('samsung_bl2_len')
            if samsung_bl2_len is not None:
                cls.samsung_bl2_len = int(samsung_bl2_len)

            samsung_bl2_start = cls.get_metadata_field('samsung_bl2_start')
            if samsung_bl2_start is not None:
                cls.samsung_bl2_start = int(samsung_bl2_start)

            samsung_env_len = cls.get_metadata_field('samsung_env_len')
            if samsung_env_len is not None:
                cls.samsung_env_len = int(samsung_env_len)

            samsung_env_start = cls.get_metadata_field('samsung_env_start')
            if samsung_env_start is not None:
                cls.samsung_env_start = int(samsung_env_start)

            cls.bootloader_copy_files = cls.hardwarepack_handler.get_field(
                "bootloader_copy_files")[0]

            cls.bootloader = cls.hardwarepack_handler.get_field(
                                "bootloader")
            cls.board = board

    @classmethod
    def get_file(cls, file_alias, default=None):
        # XXX remove the 'default' parameter when V1 support is removed!
        file_in_hwpack = cls.hardwarepack_handler.get_file(file_alias)
        if file_in_hwpack is not None:
            return file_in_hwpack
        else:
            return default

    @classmethod
    def get_v1_sfdisk_cmd(cls, should_align_boot_part=False):
        """Return the sfdisk command to partition the media.

        :param should_align_boot_part: Whether to align the boot partition too.

        This default implementation returns a boot vfat partition of type
        FAT16 or FAT32, followed by a root partition.

        XXX: This default implementation and all overrides are left for V1
        compatibility only. They should be removed as part of the work to
        kill off hwpacks V1.
        """
        if cls.fat_size == 32:
            partition_type = '0x0C'
        else:
            partition_type = '0x0E'

        # align on sector 63 for compatibility with broken versions of x-loader
        # unless align_boot_part is set
        boot_align = 63
        if should_align_boot_part:
            boot_align = PART_ALIGN_S

        # can only start on sector 1 (sector 0 is MBR / partition table)
        boot_start, boot_end, boot_len = align_partition(
            1, cls.BOOT_MIN_SIZE_S, boot_align, PART_ALIGN_S)
        # apparently OMAP3 ROMs require the vfat length to be an even number
        # of sectors (multiple of 1 KiB); decrease the length if it's odd,
        # there should still be enough room
        boot_len = boot_len - boot_len % 2
        boot_end = boot_start + boot_len - 1

        # we ignore _root_end / _root_len and return a sfdisk command to
        # instruct the use of all remaining space; XXX if we had some root size
        # config, we could do something more sensible
        root_start, _root_end, _root_len = align_partition(
            boot_end + 1, cls.ROOT_MIN_SIZE_S, PART_ALIGN_S, PART_ALIGN_S)

        return '%s,%s,%s,*\n%s,,,-' % (
            boot_start, boot_len, partition_type, root_start)

    @classmethod
    def get_normal_sfdisk_cmd(cls, should_align_boot_part=False):
        """Return the sfdisk command to partition the media.

        :param should_align_boot_part: Whether to align the boot partition too.

        This returns a boot vfat partition of type FAT16
        or FAT32, followed by a root partition.
        """
        if cls.fat_size == 32:
            partition_type = '0x0C'
        else:
            partition_type = '0x0E'

        # align on sector 63 for compatibility with broken versions of x-loader
        # unless align_boot_part is set
        # XXX OMAP specific, might break other boards?
        boot_align = 63
        if should_align_boot_part:
            boot_align = PART_ALIGN_S

        # can only start on sector 1 (sector 0 is MBR / partition table)
        boot_start, boot_end, boot_len = align_partition(
            1, cls.BOOT_MIN_SIZE_S, boot_align, PART_ALIGN_S)
        # apparently OMAP3 ROMs require the vfat length to be an even number
        # of sectors (multiple of 1 KiB); decrease the length if it's odd,
        # there should still be enough room
        # XXX OMAP specific, might break other boards?
        boot_len = boot_len - boot_len % 2
        boot_end = boot_start + boot_len - 1

        # we ignore _root_end / _root_len and return a sfdisk command to
        # instruct the use of all remaining space; XXX we now have root size
        # config, so we can do something more sensible
        root_start, _root_end, _root_len = align_partition(
            boot_end + 1, cls.ROOT_MIN_SIZE_S, PART_ALIGN_S, PART_ALIGN_S)

        return '%s,%s,%s,*\n%s,,,-' % (
            boot_start, boot_len, partition_type, root_start)

    @classmethod
    def get_reserved_sfdisk_cmd(cls, should_align_boot_part=None):
        """Return the sfdisk command to partition the media.

        :param should_align_boot_part: Ignored.

        This returns a loader partition, then a boot vfat partition of type
        FAT16 or FAT32, followed by a root partition.
        """
        loader_start, loader_end, loader_len = align_partition(
            cls.LOADER_START_S, cls.LOADER_MIN_SIZE_S, 1, PART_ALIGN_S)

        boot_start, boot_end, boot_len = align_partition(
            loader_end + 1, cls.BOOT_MIN_SIZE_S, PART_ALIGN_S, PART_ALIGN_S)

        root_start, _root_end, _root_len = align_partition(
            boot_end + 1, cls.ROOT_MIN_SIZE_S, PART_ALIGN_S, PART_ALIGN_S)

        return '%s,%s,0xDA\n%s,%s,0x0C,*\n%s,,,-' % (
        loader_start, loader_len, boot_start, boot_len, root_start)

    @classmethod
    def get_sfdisk_cmd(cls, should_align_boot_part=False):
        if (cls.partition_layout in ['bootfs_rootfs', 'bootfs16_rootfs'] or
            cls.board == 'snowball_sd'):
            return cls.get_normal_sfdisk_cmd(should_align_boot_part)
        elif cls.partition_layout in ['reserved_bootfs_rootfs']:
            return cls.get_reserved_sfdisk_cmd(should_align_boot_part)
        else:
            assert (cls.hwpack_format == HardwarepackHandler.FORMAT_1), (
                "Hwpack format is not 1.0 but "
                "partition_layout is unspecified.")
            return cls.get_v1_sfdisk_cmd(should_align_boot_part)

    @classmethod
    def _get_bootcmd(cls, i_img_data, d_img_data):
        """Get the bootcmd for this board.

        In general subclasses should not have to override this.
        """
        replacements = dict(
            fatload_command=cls.fatload_command, uimage_path=cls.uimage_path,
            mmc_option=cls.mmc_option, kernel_addr=cls.kernel_addr,
            initrd_addr=cls.initrd_addr, dtb_addr=cls.dtb_addr)
        boot_script = (
            ("%(fatload_command)s mmc %(mmc_option)s %(kernel_addr)s " +
             "%(uimage_path)suImage; ")) % replacements
        if i_img_data is not None:
            boot_script += (
            ("%(fatload_command)s mmc %(mmc_option)s %(initrd_addr)s " +
             "%(uimage_path)suInitrd; ")) % replacements
            if d_img_data is not None:
                assert cls.dtb_addr is not None, (
                    "Need a dtb_addr when passing d_img_data")
                boot_script += (
                    ("%(fatload_command)s mmc %(mmc_option)s %(dtb_addr)s " +
                     "board.dtb; ")) % replacements
        boot_script += (("bootm %(kernel_addr)s")) % replacements
        if i_img_data is not None:
            boot_script += ((" %(initrd_addr)s")) % replacements
            if d_img_data is not None:
                boot_script += ((" %(dtb_addr)s")) % replacements
        return boot_script

    @classmethod
    def add_boot_args(cls, extra_args):
        if extra_args is not None:
            if cls.extra_boot_args_options is None:
                cls.extra_boot_args_options = extra_args
            else:
                cls.extra_boot_args_options += ' %s' % extra_args

    @classmethod
    def add_boot_args_from_file(cls, path):
        if path is not None:
            with open(path, 'r') as boot_args_file:
                cls.add_boot_args(boot_args_file.read().strip())

    @classmethod
    def _get_bootargs(cls, is_live, is_lowmem, consoles, rootfs_id):
        """Get the bootargs for this board.

        In general subclasses should not have to override this.
        """
        boot_args_options = 'rootwait ro'
        if cls.extra_boot_args_options is not None:
            boot_args_options += ' %s' % cls.extra_boot_args_options
        serial_opts = cls.extra_serial_opts
        for console in consoles:
            serial_opts += ' console=%s' % console

        lowmem_opt = ''
        boot_snippet = 'root=%s' % rootfs_id
        if is_live:
            serial_opts += ' %s' % cls.live_serial_opts
            boot_snippet = 'boot=casper'
            if is_lowmem:
                lowmem_opt = 'only-ubiquity'

        replacements = dict(
            serial_opts=serial_opts,
            lowmem_opt=lowmem_opt, boot_snippet=boot_snippet,
            boot_args_options=boot_args_options)
        return (
            "%(serial_opts)s %(lowmem_opt)s "
                "%(boot_snippet)s %(boot_args_options)s"
             % replacements)

    @classmethod
    def _get_boot_env(cls, is_live, is_lowmem, consoles, rootfs_id,
                      i_img_data, d_img_data):
        """Get the boot environment for this board.

        In general subclasses should not have to override this.
        """
        boot_env = {}
        boot_env["bootargs"] = cls._get_bootargs(
            is_live, is_lowmem, consoles, rootfs_id)
        boot_env["bootcmd"] = cls._get_bootcmd(i_img_data, d_img_data)
        boot_env["initrd_high"] = cls.initrd_high
        boot_env["fdt_high"] = cls.fdt_high
        return boot_env

    @classmethod
    def make_boot_files(cls, bootloader_parts_dir, is_live, is_lowmem,
                        consoles, chroot_dir, rootfs_id, boot_dir,
                        boot_device_or_file):
        if cls.hwpack_format == HardwarepackHandler.FORMAT_1:
            parts_dir = bootloader_parts_dir
        else:
            parts_dir = chroot_dir
        (k_img_data, i_img_data, d_img_data) = cls._get_kflavor_files(
            parts_dir)
        boot_env = cls._get_boot_env(is_live, is_lowmem, consoles, rootfs_id,
                                     i_img_data, d_img_data)

        if cls.hwpack_format == HardwarepackHandler.FORMAT_1:
            cls._make_boot_files(
                boot_env, chroot_dir, boot_dir,
                boot_device_or_file, k_img_data, i_img_data, d_img_data)
        else:
            cls._make_boot_files_v2(
                boot_env, chroot_dir, boot_dir,
                boot_device_or_file, k_img_data, i_img_data, d_img_data)

    @classmethod
    def _copy_dtb_files(cls, dtb_files, dest_dir, search_dir):
        """Copy the files defined in dtb_files into the boot directory.

        :param dtb_files: The list of dtb files
        :param dest_dir: The directory where to copy each dtb file.
        :param search_dir: The directory where to search for the real file.
        """
        logger.info("Copying dtb files")
        for dtb_file in dtb_files:
            if dtb_file:
                if isinstance(dtb_file, dict):
                    for key, value in dtb_file.iteritems():
                        # The name of the dtb file in the new position.
                        to_file = os.path.basename(key)
                        # The directory where to copy the dtb file.
                        to_dir = os.path.join(dest_dir, os.path.dirname(key))
                        from_file = value

                        # User specified only the directory, without renaming
                        # the file.
                        if not to_file:
                            to_file = os.path.basename(from_file)

                        if not os.path.exists(to_dir):
                            cmd_runner.run(["mkdir", "-p", to_dir],
                                           as_root=True).wait()
                        dtb = _get_file_matching(os.path.join(search_dir,
                                                              from_file))
                        if not dtb:
                            logger.warn('Could not find a valid dtb file, '
                                        'skipping it.')
                            continue
                        else:
                            dest = os.path.join(to_dir, to_file)
                            logger.debug('Copying %s into %s' % (dtb, dest))
                            cmd_runner.run(['cp', dtb, dest],
                                           as_root=True).wait()
                else:
                    # Hopefully we should never get here.
                    # This should only happen if the hwpack config YAML file is
                    # wrong
                    logger.warn('WARNING: Wrong syntax in metadata file. '
                                'Check the hwpack configuration file used to '
                                'generate the hwpack archive.')

    @classmethod
    def _dd_file(cls, from_file, to_file, seek, max_size=None):
        assert from_file is not None, "No source file name given."
        if max_size is not None:
            assert os.path.getsize(from_file) <= max_size, (
                    "'%s' is larger than %s" % (from_file, max_size))
        logger.info("Writing '%s' to '%s' at %s." % (from_file, to_file, seek))
        _dd(from_file, to_file, seek=seek)

    @classmethod
    def install_samsung_boot_loader(cls, samsung_spl_file, bootloader_file,
                                    boot_device_or_file):
                cls._dd_file(samsung_spl_file, boot_device_or_file,
                             cls.samsung_bl1_start,
                             cls.samsung_bl1_len * SECTOR_SIZE)
                cls._dd_file(bootloader_file, boot_device_or_file,
                             cls.samsung_bl2_start,
                             cls.samsung_bl2_len * SECTOR_SIZE)

    @classmethod
    def _make_boot_files_v2(cls, boot_env, chroot_dir, boot_dir,
                         boot_device_or_file, k_img_data, i_img_data,
                         d_img_data):
        with cls.hardwarepack_handler:
            spl_file = cls.get_file('spl_file')
            if cls.spl_in_boot_part:
                assert spl_file is not None, (
                    "SPL binary could not be found")
                logger.info(
                    "Copying spl '%s' to boot partition." % spl_file)
                cmd_runner.run(["cp", "-v", spl_file, boot_dir],
                               as_root=True).wait()
                # XXX: Is this really needed?
                cmd_runner.run(["sync"]).wait()

            if cls.spl_dd:
                cls._dd_file(spl_file, boot_device_or_file, cls.spl_dd)

            bootloader_file = cls.get_file('bootloader_file')
            if cls.bootloader_dd:
                cls._dd_file(bootloader_file, boot_device_or_file,
                             cls.bootloader_dd)

        make_uImage(cls.load_addr, k_img_data, boot_dir)

        if i_img_data is not None:
            make_uInitrd(i_img_data, boot_dir)

        if d_img_data is not None:
            make_dtb(d_img_data, boot_dir)

        if cls.boot_script is not None:
            boot_script_path = os.path.join(boot_dir, cls.boot_script)
            make_boot_script(boot_env, boot_script_path)

            # Only used for Omap, will this be bad for the other boards?
            make_boot_ini(boot_script_path, boot_dir)

        if (cls.snowball_startup_files_config is not None and
            cls.board != 'snowball_sd'):
            cls.populate_raw_partition(boot_device_or_file, chroot_dir)

        if cls.env_dd:
            # Do we need to zero out the env before flashing it?
            _dd("/dev/zero", boot_device_or_file,
                count=cls.samsung_env_len,
                seek=cls.samsung_env_start)
            env_size = cls.samsung_env_len * SECTOR_SIZE
            env_file = make_flashable_env(boot_env, env_size)
            cls._dd_file(env_file, boot_device_or_file,
                         cls.samsung_env_start)

    @classmethod
    def _make_boot_files(cls, boot_env, chroot_dir, boot_dir,
                         boot_device_or_file, k_img_data, i_img_data,
                         d_img_data):
        """Make the necessary boot files for this board.

        This is usually board-specific so ought to be defined in every
        subclass.
        """
        raise NotImplementedError()

    @classmethod
    def populate_boot(cls, chroot_dir, rootfs_id, boot_partition, boot_disk,
                      boot_device_or_file, is_live, is_lowmem, consoles):
        parts_dir = 'boot'
        if is_live:
            parts_dir = 'casper'
        bootloader_parts_dir = os.path.join(chroot_dir, parts_dir)
        cmd_runner.run(['mkdir', '-p', boot_disk]).wait()
        with partition_mounted(boot_partition, boot_disk):
            with cls.hardwarepack_handler:
                if cls.bootloader_file_in_boot_part:
                    # <legacy v1 support>
                    if cls.bootloader_flavor is not None:
                        default = os.path.join(
                            chroot_dir, 'usr', 'lib', 'u-boot',
                            cls.bootloader_flavor, 'u-boot.img')
                        if not os.path.exists(default):
                            default = os.path.join(
                                chroot_dir, 'usr', 'lib', 'u-boot',
                                cls.bootloader_flavor, 'u-boot.bin')
                    else:
                        default = None
                    # </legacy v1 support>
                    bootloader_bin = cls.get_file('bootloader_file',
                                                   default=default)
                    assert bootloader_bin is not None, (
                        "bootloader binary could not be found")

                    proc = cmd_runner.run(
                        ['cp', '-v', bootloader_bin, boot_disk], as_root=True)
                    proc.wait()

                # Handle copy_files field.
                cls.copy_files(boot_disk)

            # Handle dtb_files field.
            if cls.dtb_files:
                cls._copy_dtb_files(cls.dtb_files, boot_disk, chroot_dir)

            cls.make_boot_files(
                bootloader_parts_dir, is_live, is_lowmem, consoles, chroot_dir,
                rootfs_id, boot_disk, boot_device_or_file)

    @classmethod
    def copy_files(cls, boot_disk):
        """Handle the copy_files metadata field."""

        # Extract anything specified by copy_files sections
        # self.bootloader_copy_files is always of the form:
        # {'source_package':
        #  [
        #   {'source_path': 'dest_path'}
        #  ]
        # }
        if cls.bootloader_copy_files is None:
            return

        for source_package, file_list in cls.bootloader_copy_files.iteritems():
            for file_info in file_list:
                for source_path, dest_path in file_info.iteritems():
                    source = cls.hardwarepack_handler.get_file_from_package(
                        source_path, source_package)
                    dest_path = dest_path.lstrip("/\\")
                    dirname = os.path.dirname(dest_path)
                    dirname = os.path.join(boot_disk, dirname)
                    if not os.path.exists(dirname):
                        cmd_runner.run(["mkdir", "-p", dirname],
                                       as_root=True).wait()
                    proc = cmd_runner.run(
                        ['cp', '-v', source,
                         os.path.join(boot_disk, dest_path)], as_root=True)
                    proc.wait()

    @classmethod
    def _get_kflavor_files(cls, path):
        """Search for kernel, initrd and optional dtb in path."""
        if cls.kernel_flavors is None:
            # V2 metadata specifies each glob, not flavors.
            # XXX This duplication is temporary until V1 dies.
            return cls._get_kflavor_files_v2(path)

        for flavor in cls.kernel_flavors:
            kregex = KERNEL_GLOB % {'kernel_flavor': flavor}
            iregex = INITRD_GLOB % {'kernel_flavor': flavor}
            dregex = DTB_GLOB % {'kernel_flavor': flavor,
                                 'dtb_name': cls.dtb_name}
            kernel = _get_file_matching(os.path.join(path, kregex))
            if kernel is not None:
                initrd = _get_file_matching(os.path.join(path, iregex))
                if initrd is not None:
                    dtb = None
                    if cls.dtb_name is not None:
                        dtb = _get_file_matching(os.path.join(path, dregex))
                    return (kernel, initrd, dtb)
                raise ValueError(
                    "Found kernel for flavor %s but no initrd matching %s" % (
                        flavor, iregex))
        raise ValueError(
            "No kernel found matching %s for flavors %s" % (
                KERNEL_GLOB, " ".join(cls.kernel_flavors)))

    @classmethod
    def _get_kflavor_files_v2(cls, path):
        kernel = initrd = dtb = None

        if cls.vmlinuz:
            kernel = _get_file_matching(os.path.join(path, cls.vmlinuz))
        if not cls.vmlinuz or not kernel:
            raise ValueError("Unable to find a valid kernel image.")

        if cls.initrd:
            initrd = _get_file_matching(os.path.join(path, cls.initrd))
        if not cls.initrd or not initrd:
            logger.warn("Could not find a valid initrd, skipping uInitd.")

        if cls.dtb_file:
            dtb = _get_file_matching(os.path.join(path, cls.dtb_file))
        if not cls.dtb_file or not dtb:
            logger.warn("Could not find a valid dtb file, skipping it.")

        logger.info("Will use kernel=%s, initrd=%s, dtb=%s." % \
                             (kernel, initrd, dtb))
        return (kernel, initrd, dtb)

    @classmethod
    def populate_raw_partition(cls, media, boot_dir):
        # Override in subclass if needed
        pass

    @classmethod
    def snowball_config(cls, chroot_dir):
        # Override in subclasses where applicable
        raise NotImplementedError(
            "snowball_config() must only be called on BoardConfigs that "
            "use the Snowball startupfiles.")


class OmapConfig(BoardConfig):
    kernel_flavors = ['linaro-omap4', 'linaro-lt-omap', 'linaro-omap', 'omap4']
    bootloader_file_in_boot_part = True

    # XXX: Here we define these things as dynamic properties because our
    # temporary hack to fix bug 697824 relies on changing the board's
    # serial_tty at run time.
    _extra_serial_opts = None
    _live_serial_opts = None
    _serial_tty = None

    @classproperty
    def serial_tty(cls):
        # This is just to make sure no callsites use .serial_tty before
        # calling set_appropriate_serial_tty(). If we had this in the first
        # place we'd have uncovered bug 710971 before releasing.
        raise AttributeError(
            "You must not use this attribute before calling "
            "set_appropriate_serial_tty")

    @classproperty
    def live_serial_opts(cls):
        return cls._live_serial_opts % cls.serial_tty

    @classproperty
    def extra_serial_opts(cls):
        return cls._extra_serial_opts % cls.serial_tty

    @classmethod
    def set_appropriate_serial_tty(cls, chroot_dir):
        """Set the appropriate serial_tty depending on the kernel used.

        If the kernel found in the chroot dir is << 2.6.36 we use tyyS2, else
        we use the default value (_serial_tty).
        """
        # XXX: delete this method when hwpacks V1 can die
        assert cls.hwpack_format == HardwarepackHandler.FORMAT_1
        # XXX: This is also part of our temporary hack to fix bug 697824.
        cls.serial_tty = classproperty(lambda cls: cls._serial_tty)
        vmlinuz = _get_file_matching(
            os.path.join(chroot_dir, 'boot', 'vmlinuz*'))
        basename = os.path.basename(vmlinuz)
        match = re.match('.*2\.6\.([0-9]{2}).*', basename)
        # Assume if it doesn't match that it is 3.0 or later.
        if match is not None:
            minor_version = match.group(1)
            if int(minor_version) < 36:
                cls.serial_tty = classproperty(lambda cls: 'ttyS2')

    @classmethod
    def make_boot_files(cls, bootloader_parts_dir, is_live, is_lowmem,
                        consoles, chroot_dir, rootfs_id, boot_dir,
                        boot_device_or_file):
        # XXX: This is also part of our temporary hack to fix bug 697824; we
        # need to call set_appropriate_serial_tty() before doing anything that
        # may use cls.serial_tty.
        if cls.hwpack_format == HardwarepackHandler.FORMAT_1:
            cls.set_appropriate_serial_tty(chroot_dir)
        super(OmapConfig, cls).make_boot_files(
            bootloader_parts_dir, is_live, is_lowmem, consoles, chroot_dir,
            rootfs_id, boot_dir, boot_device_or_file)

    @classmethod
    def _make_boot_files(cls, boot_env, chroot_dir, boot_dir,
                         boot_device_or_file, k_img_data, i_img_data,
                         d_img_data):
        # XXX: delete this method when hwpacks V1 can die
        assert cls.hwpack_format == HardwarepackHandler.FORMAT_1
        install_omap_boot_loader(chroot_dir, boot_dir, cls)
        make_uImage(cls.load_addr, k_img_data, boot_dir)
        make_uInitrd(i_img_data, boot_dir)
        make_dtb(d_img_data, boot_dir)
        boot_script_path = os.path.join(boot_dir, cls.boot_script)
        make_boot_script(boot_env, boot_script_path)
        make_boot_ini(boot_script_path, boot_dir)


class BeagleConfig(OmapConfig):
    bootloader_flavor = 'omap3_beagle'
    dtb_name = 'omap3-beagle.dtb'
    _serial_tty = 'ttyO2'
    _extra_serial_opts = 'console=tty0 console=%s,115200n8'
    _live_serial_opts = 'serialtty=%s'
    kernel_addr = '0x80000000'
    dtb_addr = '0x815f0000'
    initrd_addr = '0x81600000'
    load_addr = '0x80008000'
    boot_script = 'boot.scr'
    extra_boot_args_options = (
        'earlyprintk fixrtc nocompcache vram=12M '
        'omapfb.mode=dvi:1280x720MR-16@60 mpurate=${mpurate}')


class OveroConfig(OmapConfig):
    bootloader_flavor = 'omap3_overo'
    dtb_name = 'omap3-overo.dtb'
    _serial_tty = 'ttyO2'
    _extra_serial_opts = 'console=tty0 console=%s,115200n8'
    kernel_addr = '0x80000000'
    dtb_addr = '0x815f0000'
    initrd_addr = '0x81600000'
    load_addr = '0x80008000'
    boot_script = 'boot.scr'
    extra_boot_args_options = (
        'earlyprintk mpurate=${mpurate} vram=12M '
        'omapdss.def_disp=${defaultdisplay} omapfb.mode=dvi:${dvimode}')


class PandaConfig(OmapConfig):
    bootloader_flavor = 'omap4_panda'
    dtb_name = 'omap4-panda.dtb'
    _serial_tty = 'ttyO2'
    _extra_serial_opts = 'console=tty0 console=%s,115200n8'
    _live_serial_opts = 'serialtty=%s'
    kernel_addr = '0x80200000'
    dtb_addr = '0x815f0000'
    initrd_addr = '0x81600000'
    load_addr = '0x80008000'
    boot_script = 'boot.scr'
    extra_boot_args_options = (
        'earlyprintk fixrtc nocompcache vram=48M '
        'omapfb.vram=0:24M mem=456M@0x80000000 mem=512M@0xA0000000')


class IgepConfig(BeagleConfig):
    bootloader_file_in_boot_part = False
    bootloader_flavor = None
    dtb_name = 'isee-igep-v2.dtb'

    @classmethod
    def _make_boot_files(cls, boot_env, chroot_dir, boot_dir,
                         boot_device_or_file, k_img_data, i_img_data,
                         d_img_data):
        # XXX: delete this method when hwpacks V1 can die
        assert cls.hwpack_format == HardwarepackHandler.FORMAT_1
        make_uImage(cls.load_addr, k_img_data, boot_dir)
        make_uInitrd(i_img_data, boot_dir)
        make_dtb(d_img_data, boot_dir)
        boot_script_path = os.path.join(boot_dir, cls.boot_script)
        make_boot_script(boot_env, boot_script_path)
        make_boot_ini(boot_script_path, boot_dir)


class Ux500Config(BoardConfig):
    serial_tty = 'ttyAMA2'
    _extra_serial_opts = 'console=tty0 console=%s,115200n8'
    _live_serial_opts = 'serialtty=%s'
    kernel_addr = '0x00100000'
    initrd_addr = '0x08000000'
    load_addr = '0x00008000'
    kernel_flavors = ['u8500', 'ux500']
    boot_script = 'flash.scr'
    extra_boot_args_options = (
        'earlyprintk rootdelay=1 fixrtc nocompcache '
        'mem=96M@0 mem_modem=32M@96M mem=44M@128M pmem=22M@172M '
        'mem=30M@194M mem_mali=32M@224M pmem_hwb=54M@256M '
        'hwmem=48M@302M mem=152M@360M')
    mmc_option = '1:1'

    @classproperty
    def live_serial_opts(cls):
        return cls._live_serial_opts % cls.serial_tty

    @classproperty
    def extra_serial_opts(cls):
        return cls._extra_serial_opts % cls.serial_tty

    @classmethod
    def _make_boot_files(cls, boot_env, chroot_dir, boot_dir,
                         boot_device_or_file, k_img_data, i_img_data,
                         d_img_data):
        # XXX: delete this method when hwpacks V1 can die
        assert cls.hwpack_format == HardwarepackHandler.FORMAT_1
        make_uImage(cls.load_addr, k_img_data, boot_dir)
        make_uInitrd(i_img_data, boot_dir)
        boot_script_path = os.path.join(boot_dir, cls.boot_script)
        make_boot_script(boot_env, boot_script_path)


class SnowballSdConfig(Ux500Config):
    '''Use only with --mmc option. Creates the standard vfat and ext2
       partitions for kernel and rootfs on an SD card.
       Note that the Snowball board needs a loader partition on the
       internal eMMC flash to boot. That partition is created with
       the SnowballConfigImage configuration.'''

    @classmethod
    def _make_boot_files(cls, boot_env, chroot_dir, boot_dir,
                         boot_device_or_file, k_img_data, i_img_data,
                         d_img_data):
        # XXX: delete this method when hwpacks V1 can die
        assert cls.hwpack_format == HardwarepackHandler.FORMAT_1
        make_uImage(cls.load_addr, k_img_data, boot_dir)
        boot_script_path = os.path.join(boot_dir, cls.boot_script)
        make_boot_script(boot_env, boot_script_path)


class SnowballEmmcConfig(SnowballSdConfig):
    '''Use only with --image option. Creates a raw image which contains an
       additional (raw) loader partition, containing some boot stages
       and u-boot.'''
    # Boot ROM looks for a boot table of contents (TOC) at 0x20000
    # Actually, it first looks at address 0, but that's where l-m-c
    # puts the MBR, so the boot loader skips that address.
    supports_writing_to_mmc = False
    SNOWBALL_LOADER_START_S = (128 * 1024) / SECTOR_SIZE
    snowball_startup_files_config = 'startfiles.cfg'
    TOC_SIZE = 512

    @classmethod
    def get_v1_sfdisk_cmd(cls, should_align_boot_part=None):
        """Return the sfdisk command to partition the media.

        :param should_align_boot_part: Ignored.

        The Snowball partitioning scheme depends on whether the target is
        a raw image or an SD card. Both targets have the normal
        FAT 32 boot partition and EXT? root partition.
        The raw image prepends these two partitions with a raw loader
        partition, containing HW-dependent boot stages up to and including
        u-boot. This is done since the boot rom always boots off the internal
        memory; there simply is no point to having a loader partition
        on SD card.
        """
        # boot ROM expects bootloader at 0x20000, which is sector 0x100
        # with the usual SECTOR_SIZE of 0x200.
        # (sector 0 is MBR / partition table)
        loader_start, loader_end, loader_len = align_partition(
            SnowballEmmcConfig.SNOWBALL_LOADER_START_S,
            cls.LOADER_MIN_SIZE_S, 1, PART_ALIGN_S)

        boot_start, boot_end, boot_len = align_partition(
            loader_end + 1, cls.BOOT_MIN_SIZE_S, PART_ALIGN_S, PART_ALIGN_S)
        # we ignore _root_end / _root_len and return an sfdisk command to
        # instruct the use of all remaining space; XXX if we had some root size
        # config, we could do something more sensible
        root_start, _root_end, _root_len = align_partition(
            boot_end + 1, cls.ROOT_MIN_SIZE_S, PART_ALIGN_S, PART_ALIGN_S)

        return '%s,%s,0xDA\n%s,%s,0x0C,*\n%s,,,-' % (
        loader_start, loader_len, boot_start, boot_len, root_start)

    @classmethod
    def _make_boot_files(cls, boot_env, chroot_dir, boot_dir,
                         boot_device_or_file, k_img_data, i_img_data,
                         d_img_data):
        # XXX: delete this method when hwpacks V1 can die
        assert cls.hwpack_format == HardwarepackHandler.FORMAT_1
        make_uImage(cls.load_addr, k_img_data, boot_dir)
        boot_script_path = os.path.join(boot_dir, cls.boot_script)
        make_boot_script(boot_env, boot_script_path)
        cls.populate_raw_partition(boot_device_or_file, chroot_dir)

    @classmethod
    def populate_raw_partition(cls, boot_device_or_file, chroot_dir):
        # Populate created raw partition with TOC and startup files.
        _, toc_filename = tempfile.mkstemp()
        config_files_dir = cls.snowball_config(chroot_dir)
        new_files = cls.get_file_info(chroot_dir, config_files_dir)
        with open(toc_filename, 'wb') as toc:
            cls.create_toc(toc, new_files)
        cls.install_snowball_boot_loader(toc_filename, new_files,
                                         boot_device_or_file,
                                         cls.SNOWBALL_LOADER_START_S,
                                         cls.delete_startupfiles)
        cls.delete_file(toc_filename)
        if cls.delete_startupfiles:
            cls.delete_file(os.path.join(config_files_dir,
                                         cls.snowball_startup_files_config))

    @classmethod
    def snowball_config(cls, chroot_dir):
        # We will find the startupfiles in the target boot partition.
        return os.path.join(chroot_dir, 'boot')

    @classproperty
    def delete_startupfiles(cls):
        # The startupfiles will have been installed to the target boot
        # partition by the hwpack, and should be deleted so we don't leave
        # them on the target system.
        return True

    @classmethod
    def install_snowball_boot_loader(cls, toc_file_name, files,
                                     boot_device_or_file, start_sector,
                                     delete_startupfiles=False):
        ''' Copies TOC and boot files into the boot partition.
        A sector size of 1 is used for some files, as they do not
        necessarily start on an even address. '''
        assert os.path.getsize(toc_file_name) <= cls.TOC_SIZE
        _dd(toc_file_name, boot_device_or_file, seek=start_sector)

        for file in files:
            # XXX We need checks that these files do not overwrite each
            # other. This code assumes that offset and file sizes are ok.
            filename = file['filename']
            if (file['offset'] % SECTOR_SIZE) != 0:
                seek_bytes = start_sector * SECTOR_SIZE + file['offset']
                _dd(filename, boot_device_or_file, block_size=1,
                    seek=seek_bytes)
            else:
                seek_sectors = start_sector + file['offset'] / SECTOR_SIZE
                _dd(filename, boot_device_or_file, seek=seek_sectors)
            if delete_startupfiles:
                cls.delete_file(filename)

    @classmethod
    def delete_file(cls, file_path):
            cmd = ["rm", "%s" % file_path]
            proc = cmd_runner.run(cmd, as_root=True)
            proc.wait()

    @classmethod
    def create_toc(cls, f, files):
        ''' Writes a table of contents of the boot binaries.
        Boot rom searches this table to find the binaries.'''
        # Format string means: < little endian,
        # I; unsigned int; offset,
        # I; unsigned int; size,
        # I; unsigned int; flags,
        # i; int; align,
        # i; int; load_address,
        # 12s; string of char; name
        # http://igloocommunity.org/support/index.php/ConfigPartitionOverview
        toc_format = '<IIIii12s'
        for file in files:
            assert len(file['section_name']) < 12, (
                "Section name %s too large" % file['section_name'])
            flags = 0
            load_adress = file['align']
            data = struct.pack(toc_format, file['offset'], file['size'],
                               flags, file['align'], load_adress,
                               file['section_name'])
            f.write(data)

    @classmethod
    def get_file_info(cls, chroot_dir, config_files_dir):
        ''' Fills in the offsets of files that are located in
        non-absolute memory locations depending on their sizes.'
        Also fills in file sizes'''
        ofs = cls.TOC_SIZE
        files = []
        with open(os.path.join(config_files_dir,
                               cls.snowball_startup_files_config),
                  'r') as info_file:
            for line in info_file:
                file_data = line.split()
                if len(file_data) == 0:
                    # Line contains only whitespace
                    continue
                if file_data[0][0] == '#':
                    continue
                if file_data[1].startswith('/'):
                    filename = os.path.join(chroot_dir,
                                            file_data[1].lstrip('/'))
                else:
                    filename = os.path.join(config_files_dir, file_data[1])
                assert os.path.exists(filename), "File %s does not exist, " \
                    "please check the startfiles config file." % file_data[1]
                address = long(file_data[3], 16)
                if address != 0:
                    ofs = address
                size = os.path.getsize(filename)
                files.append({'section_name': file_data[0],
                              'filename': filename,
                              'align': int(file_data[2]),
                              'offset': ofs,
                              'size': size,
                              'load_adress': file_data[4]})
                ofs += size
        return files


class Mx5Config(BoardConfig):
    serial_tty = 'ttymxc0'
    _extra_serial_opts = 'console=tty0 console=%s,115200n8'
    _live_serial_opts = 'serialtty=%s'
    boot_script = 'boot.scr'
    mmc_part_offset = 1
    mmc_option = '0:2'

    @classproperty
    def live_serial_opts(cls):
        return cls._live_serial_opts % cls.serial_tty

    @classproperty
    def extra_serial_opts(cls):
        return cls._extra_serial_opts % cls.serial_tty

    @classmethod
    def get_v1_sfdisk_cmd(cls, should_align_boot_part=None):
        """Return the sfdisk command to partition the media.

        :param should_align_boot_part: Ignored.

        This i.MX5 implementation returns a non-FS data bootloader partition,
        followed by a FAT32 boot partition, followed by a root partition.
        """
        # boot ROM expects bootloader at 0x400 which is sector 2 with the usual
        # SECTOR_SIZE of 512; we could theoretically leave sector 1 unused, but
        # older bootloaders like RedBoot might store the environment from 0x0
        # onwards, so it's safer to just start at the first sector, sector 1
        # (sector 0 is MBR / partition table)
        loader_start, loader_end, loader_len = align_partition(
            1, cls.LOADER_MIN_SIZE_S, 1, PART_ALIGN_S)

        boot_start, boot_end, boot_len = align_partition(
            loader_end + 1, cls.BOOT_MIN_SIZE_S, PART_ALIGN_S, PART_ALIGN_S)
        # we ignore _root_end / _root_len and return a sfdisk command to
        # instruct the use of all remaining space; XXX if we had some root size
        # config, we could do something more sensible
        root_start, _root_end, _root_len = align_partition(
            boot_end + 1, cls.ROOT_MIN_SIZE_S, PART_ALIGN_S, PART_ALIGN_S)

        return '%s,%s,0xDA\n%s,%s,0x0C,*\n%s,,,-' % (
            loader_start, loader_len, boot_start, boot_len, root_start)

    @classmethod
    def _make_boot_files(cls, boot_env, chroot_dir, boot_dir,
                         boot_device_or_file, k_img_data, i_img_data,
                         d_img_data):
        # XXX: delete this method when hwpacks V1 can die
        assert cls.hwpack_format == HardwarepackHandler.FORMAT_1
        with cls.hardwarepack_handler:
            bootloader_file = cls.get_file('bootloader_file',
                default=os.path.join(
                    chroot_dir, 'usr', 'lib', 'u-boot', cls.bootloader_flavor,
                    'u-boot.imx'))
            install_mx5_boot_loader(bootloader_file, boot_device_or_file,
                                    cls.LOADER_MIN_SIZE_S)
        make_uImage(cls.load_addr, k_img_data, boot_dir)
        make_uInitrd(i_img_data, boot_dir)
        make_dtb(d_img_data, boot_dir)
        boot_script_path = os.path.join(boot_dir, cls.boot_script)
        make_boot_script(boot_env, boot_script_path)


class Mx51Config(Mx5Config):
    kernel_addr = '0x90000000'
    dtb_addr = '0x91ff0000'
    initrd_addr = '0x92000000'
    load_addr = '0x90008000'
    kernel_flavors = ['linaro-mx51', 'linaro-lt-mx5']


class Mx53Config(Mx5Config):
    kernel_addr = '0x70000000'
    dtb_addr = '0x71ff0000'
    initrd_addr = '0x72000000'
    load_addr = '0x70008000'
    kernel_flavors = ['linaro-lt-mx53', 'linaro-lt-mx5']


class EfikamxConfig(Mx51Config):
    bootloader_flavor = 'efikamx'
    dtb_name = 'genesi-efikamx.dtb'


class EfikasbConfig(Mx51Config):
    bootloader_flavor = 'efikasb'
    dtb_name = 'genesi-efikasb.dtb'


class Mx51evkConfig(Mx51Config):
    bootloader_flavor = 'mx51evk'
    dtb_name = 'mx51-babbage.dtb'


class Mx53LoCoConfig(Mx53Config):
    bootloader_flavor = 'mx53loco'
    dtb_name = 'mx53-loco.dtb'


class VexpressConfig(BoardConfig):
    bootloader_flavor = 'ca9x4_ct_vxp'
    bootloader_file_in_boot_part = True
    serial_tty = 'ttyAMA0'
    _extra_serial_opts = 'console=tty0 console=%s,38400n8'
    _live_serial_opts = 'serialtty=%s'
    kernel_addr = '0x60000000'
    initrd_addr = '0x62000000'
    load_addr = '0x60008000'
    kernel_flavors = ['linaro-vexpress']
    boot_script = 'boot.scr'
    # ARM Boot Monitor is used to load u-boot, uImage etc. into flash and
    # only allows for FAT16
    fat_size = 16

    @classproperty
    def live_serial_opts(cls):
        return cls._live_serial_opts % cls.serial_tty

    @classproperty
    def extra_serial_opts(cls):
        return cls._extra_serial_opts % cls.serial_tty

    @classmethod
    def _make_boot_files(cls, boot_env, chroot_dir, boot_dir,
                         boot_device_or_file, k_img_data, i_img_data,
                         d_img_data):
        make_uImage(cls.load_addr, k_img_data, boot_dir)
        make_uInitrd(i_img_data, boot_dir)


class VexpressA9Config(VexpressConfig):
    # For now, this is a duplicate of VexpressConfig.
    # In future, there will also be A5 and A15 variants.
    # For all of these, there should never be any V1 hardware packs.
    pass


class FastModelConfig(BoardConfig):
    supports_writing_to_mmc = False

    @classmethod
    def _get_bootcmd(cls, i_img_data, d_img_data):
        """Get the bootcmd for FastModel.

        We override this as we don't do uboot.
        """
        return ""

    @classmethod
    def _make_boot_files_v2(cls, boot_env, chroot_dir, boot_dir,
                         boot_device_or_file, k_img_data, i_img_data,
                         d_img_data):
        output_dir = os.path.dirname(boot_device_or_file)

        # There are 2 kinds of models now, VE and Foundation
        bw_ve = _get_file_matching("%s/boot/img.axf" % chroot_dir)
        bw_foundation = _get_file_matching("%s/boot/img-foundation.axf" %
                                chroot_dir)

        for filename in (bw_ve, bw_foundation, k_img_data,
                         i_img_data, d_img_data):
            if filename != None:
                copy_drop(filename, output_dir)


class SamsungConfig(BoardConfig):
    @classproperty
    def extra_serial_opts(cls):
        return cls._extra_serial_opts % cls.serial_tty

    @classmethod
    def get_v1_sfdisk_cmd(cls, should_align_boot_part=False):
        # bootloaders partition needs to hold BL1, U-Boot environment, and BL2
        loaders_min_len = (
            cls.samsung_bl1_start + cls.samsung_bl1_len + cls.samsung_bl2_len +
            cls.samsung_env_len)

        # bootloaders partition
        loaders_start, loaders_end, loaders_len = align_partition(
            1, loaders_min_len, 1, PART_ALIGN_S)

        # FAT boot partition
        boot_start, boot_end, boot_len = align_partition(
            loaders_end + 1, cls.BOOT_MIN_SIZE_S, PART_ALIGN_S, PART_ALIGN_S)

        # root partition
        # we ignore _root_end / _root_len and return a sfdisk command to
        # instruct the use of all remaining space; XXX if we had some root size
        # config, we could do something more sensible
        root_start, _root_end, _root_len = align_partition(
            boot_end + 1, cls.ROOT_MIN_SIZE_S, PART_ALIGN_S, PART_ALIGN_S)

        return '%s,%s,0xDA\n%s,%s,0x0C,*\n%s,,,-' % (
            loaders_start, loaders_len, boot_start, boot_len, root_start)

    @classmethod
    def _make_boot_files(cls, boot_env, chroot_dir, boot_dir,
                         boot_device_or_file, k_img_data, i_img_data,
                         d_img_data):
        # XXX: delete this method when hwpacks V1 can die
        assert cls.hwpack_format == HardwarepackHandler.FORMAT_1
        cls.install_samsung_boot_loader(cls._get_samsung_spl(chroot_dir),
            cls._get_samsung_bootloader(chroot_dir), boot_device_or_file)
        env_size = cls.samsung_env_len * SECTOR_SIZE
        env_file = make_flashable_env(boot_env, env_size)
        _dd(env_file, boot_device_or_file, seek=cls.samsung_env_start)

        make_uImage(cls.load_addr, k_img_data, boot_dir)
        make_uInitrd(i_img_data, boot_dir)

        # unused at the moment once FAT support enabled for the
        # Samsung u-boot this can be used bug 727978
        boot_script_path = os.path.join(boot_dir, cls.boot_script)
        make_boot_script(boot_env, boot_script_path)

    @classmethod
    def _get_samsung_spl(cls, chroot_dir):
        # XXX: delete this method when hwpacks V1 can die
        assert cls.hwpack_format == HardwarepackHandler.FORMAT_1
        spl_dir = os.path.join(
            chroot_dir, 'usr', 'lib', 'u-boot', cls.bootloader_flavor)
        old_spl_path = os.path.join(spl_dir, 'v310_mmc_spl.bin')
        new_spl_path = os.path.join(spl_dir, 'u-boot-mmc-spl.bin')
        new_new_spl_path = os.path.join(spl_dir, 'origen-spl.bin')

        spl_file = old_spl_path
        # The new upstream u-boot filename has changed
        if not os.path.exists(spl_file):
            spl_file = new_spl_path

        # The new upstream u-boot filename has changed again
        if not os.path.exists(spl_file):
            spl_file = new_new_spl_path

        if not os.path.exists(spl_file):
            # missing SPL loader
            raise AssertionError("Couldn't find the SPL file, tried %s and %s"
                                 % (old_spl_path, new_spl_path))
        return spl_file

    @classmethod
    def _get_samsung_bootloader(cls, chroot_dir):
        # XXX: delete this method when hwpacks V1 can die
        assert cls.hwpack_format == HardwarepackHandler.FORMAT_1
        bootloader_file = os.path.join(
            chroot_dir, 'usr', 'lib', 'u-boot', cls.bootloader_flavor,
            'u-boot.bin')
        return bootloader_file

    @classmethod
    def populate_raw_partition(cls, boot_device_or_file, chroot_dir):
        # Zero the env so that the boot_script will get loaded
        _dd("/dev/zero", boot_device_or_file, count=cls.samsung_env_len,
            seek=cls.samsung_env_start)
        # Populate created raw partition with BL1 and u-boot
        spl_file = os.path.join(chroot_dir, 'boot', 'u-boot-mmc-spl.bin')
        assert os.path.getsize(spl_file) <= (
            cls.samsung_bl1_len * SECTOR_SIZE), (
            "%s is larger than Samsung BL1 size" % spl_file)
        _dd(spl_file, boot_device_or_file, seek=cls.samsung_bl1_start)
        uboot_file = os.path.join(chroot_dir, 'boot', 'u-boot.bin')
        assert os.path.getsize(uboot_file) <= (
            cls.samsung_bl2_len * SECTOR_SIZE), (
            "%s is larger than Samsung BL2 size" % uboot_file)
        _dd(uboot_file, boot_device_or_file, seek=cls.samsung_bl2_start)


class SMDKV310Config(SamsungConfig):
    bootloader_flavor = 'smdkv310'
    serial_tty = 'ttySAC1'
    _extra_serial_opts = 'console=%s,115200n8'
    kernel_addr = '0x40007000'
    initrd_addr = '0x42000000'
    load_addr = '0x40008000'
    kernel_flavors = ['s5pv310']
    boot_script = 'boot.scr'
    mmc_part_offset = 1
    mmc_option = '0:2'
<<<<<<< HEAD
    samsung_bl1_start = 1
    samsung_bl1_len = 32
    samsung_env_start = 33
    samsung_env_len = 32
    samsung_bl2_start = 65
    samsung_bl2_len = 1024
=======
>>>>>>> 66b36b88

    @classmethod
    def _get_boot_env(cls, is_live, is_lowmem, consoles, rootfs_id,
                      i_img_data, d_img_data):
        boot_env = super(SamsungConfig, cls)._get_boot_env(
            is_live, is_lowmem, consoles, rootfs_id, i_img_data, d_img_data)

        boot_env["ethact"] = "smc911x-0"
        boot_env["ethaddr"] = "00:40:5c:26:0a:5b"

        return boot_env


class OrigenConfig(SamsungConfig):
    bootloader_flavor = 'origen'
    serial_tty = 'ttySAC2'
    _extra_serial_opts = 'console=%s,115200n8'
    kernel_addr = '0x40007000'
    initrd_addr = '0x42000000'
    load_addr = '0x40008000'
    kernel_flavors = ['origen']
    boot_script = 'boot.scr'
    mmc_part_offset = 1
    mmc_option = '0:2'


class I386Config(BoardConfig):
    # define serial
    serial_tty = 'ttyS0'
    _extra_serial_opts = 'console=tty0 console=%s,115200n8'
    _live_serial_opts = 'serialtty=%s'

    # define kernel image
    kernel_flavors = ['generic', 'pae']

    # define bootloader
    BOOTLOADER_CMD = 'grub-install'
    BOOTLOADER_CFG_FILE = 'grub/grub.cfg'
    BOOTLOADER_CFG = """
    set timeout=3
    set default='0'
    menuentry 'core' {
            linux /%s root=LABEL=rootfs ro %s
            initrd /%s
    }"""

    @classproperty
    def live_serial_opts(cls):
        return cls._live_serial_opts % cls.serial_tty

    @classproperty
    def extra_serial_opts(cls):
        return cls._extra_serial_opts % cls.serial_tty

    @classmethod
    def _make_boot_files(cls, boot_env, chroot_dir, boot_dir,
                         boot_device_or_file, k_img_data, i_img_data,
                         d_img_data):
        # copy image and init into boot partition
        cmd_runner.run(['cp', k_img_data, boot_dir], as_root=True).wait()
        cmd_runner.run(['cp', i_img_data, boot_dir], as_root=True).wait()

        # create a loop device with the whole image
        device = Device(boot_device_or_file)
        img_size = device.getLength() * SECTOR_SIZE
        img_loop = register_loopback(boot_device_or_file, 0, img_size)

        # install bootloader
        cmd_runner.run([cls.BOOTLOADER_CMD, '--boot-directory=%s' % boot_dir,
            '--modules', 'part_msdos', img_loop],
            as_root=True).wait()

        # generate loader config file
        loader_config = cls.BOOTLOADER_CFG % (os.path.basename(k_img_data),
            cls.extra_serial_opts, os.path.basename(i_img_data))

        _, tmpfile = tempfile.mkstemp()
        atexit.register(os.unlink, tmpfile)
        with open(tmpfile, 'w') as fd:
            fd.write(loader_config)

        cmd_runner.run(['cp', tmpfile, os.path.join(boot_dir,
            cls.BOOTLOADER_CFG_FILE)], as_root=True).wait()

    @classmethod
    def _make_boot_files_v2(cls, boot_env, chroot_dir, boot_dir,
                            boot_device_or_file, k_img_data, i_img_data,
                            d_img_data):
        # reuse hwpack v1 function
        cls._make_boot_files(boot_env, chroot_dir, boot_dir,
                             boot_device_or_file, k_img_data, i_img_data,
                             d_img_data)


board_configs = {
    'beagle': BeagleConfig,
    'igep': IgepConfig,
    'panda': PandaConfig,
    'vexpress': VexpressConfig,
    'vexpress-a9': VexpressA9Config,
    'fastmodel': FastModelConfig,
    'ux500': Ux500Config,
    'snowball_sd': SnowballSdConfig,
    'snowball_emmc': SnowballEmmcConfig,
    'efikamx': EfikamxConfig,
    'efikasb': EfikasbConfig,
    'mx51evk': Mx51evkConfig,
    'mx53loco': Mx53LoCoConfig,
    'overo': OveroConfig,
    'smdkv310': SMDKV310Config,
    'origen': OrigenConfig,
    'mx6qsabrelite': BoardConfig,
    'i386': I386Config,
    }


def _dd(input_file, output_file, block_size=SECTOR_SIZE, count=None, seek=None,
        skip=None):
    """Wrapper around the dd command"""
    cmd = [
        "dd", "if=%s" % input_file, "of=%s" % output_file,
        "bs=%s" % block_size, "conv=notrunc"]
    if count is not None:
        cmd.append("count=%s" % count)
    if seek is not None:
        cmd.append("seek=%s" % seek)
    if skip is not None:
        cmd.append("skip=%s" % skip)
    proc = cmd_runner.run(cmd, as_root=True)
    proc.wait()


def _run_mkimage(img_type, load_addr, entry_point, name, img_data, img,
                 stdout=None, as_root=True):
    cmd = ['mkimage',
           '-A', 'arm',
           '-O', 'linux',
           '-T', img_type,
           '-C', 'none',
           '-a', load_addr,
           '-e', load_addr,
           '-n', name,
           '-d', img_data,
           img]
    proc = cmd_runner.run(cmd, as_root=as_root, stdout=stdout)
    proc.wait()
    return proc.returncode


def _get_file_matching(regex):
    """Return a file whose path matches the given regex.

    If zero or more than one files match, raise a ValueError.
    """
    files = glob.glob(regex)
    if len(files) == 1:
        return files[0]
    elif len(files) == 0:
        return None
    else:
        # TODO: Could ask the user to chosse which file to use instead of
        # raising an exception.
        raise ValueError("Too many files matching '%s' found." % regex)


def make_uImage(load_addr, img_data, boot_disk):
    img = '%s/uImage' % boot_disk
    return _run_mkimage('kernel', load_addr, load_addr, 'Linux', img_data, img)


def make_uInitrd(img_data, boot_disk):
    img = '%s/uInitrd' % boot_disk
    return _run_mkimage('ramdisk', '0', '0', 'initramfs', img_data, img)


def make_dtb(img_data, boot_disk):
    img = None
    if img_data is not None:
        img = '%s/board.dtb' % boot_disk
        cmd_runner.run(['cp', img_data, img], as_root=True).wait()
    return img


def get_plain_boot_script_contents(boot_env):
    # We use double quotes to avoid u-boot argument limits
    # while retaining the ability to expand variables. See
    # https://bugs.launchpad.net/linaro-image-tools/+bug/788765
    # for more.
    return (
        'setenv initrd_high "%(initrd_high)s"\n'
        'setenv fdt_high "%(fdt_high)s"\n'
        'setenv bootcmd "%(bootcmd)s"\n'
        'setenv bootargs "%(bootargs)s"\n'
        "boot"
        % boot_env)


def make_boot_script(boot_env, boot_script_path):
    boot_script_data = get_plain_boot_script_contents(boot_env)
    # Need to save the boot script data into a file that will be passed to
    # mkimage.
    _, tmpfile = tempfile.mkstemp()
    atexit.register(os.unlink, tmpfile)
    plain_boot_script = os.path.join(
        os.path.dirname(boot_script_path), 'boot.txt')
    with open(tmpfile, 'w') as fd:
        fd.write(boot_script_data)
    cmd_runner.run(['cp', tmpfile, plain_boot_script], as_root=True).wait()
    return _run_mkimage(
        'script', '0', '0', 'boot script', plain_boot_script, boot_script_path)


def make_flashable_env(boot_env, env_size):
    env_strings = ["%s=%s" % (k, v) for k, v in boot_env.items()]
    env_strings.sort()
    env = struct.pack('B', 0).join(env_strings)

    # we still need to zero-terminate the last string, and 4 bytes for crc
    assert len(env) + 1 + 4 <= env_size, (
        "environment doesn't fit in %s bytes" % env_size)

    # pad the rest of the env for the CRC calc; the "s" format will write zero
    # bytes to pad the (empty) string to repeat count
    env += struct.pack('%ss' % (env_size - len(env) - 4), '')

    crc = crc32(env)
    env = struct.pack('<i', crc) + env

    _, tmpfile = tempfile.mkstemp()

    with open(tmpfile, 'w') as fd:
        fd.write(env)

    return tmpfile


def install_mx5_boot_loader(imx_file, boot_device_or_file, loader_min_size):
    # bootloader partition starts at +1s but we write the file at +2s, so we
    # need to check that the bootloader partition minus 1s is at least as large
    # as the u-boot binary; note that the real bootloader partition might be
    # larger than LOADER_MIN_SIZE_S, but if u-boot is larger it's a sign we
    # need to bump LOADER_MIN_SIZE_S
    max_size = (loader_min_size - 1) * SECTOR_SIZE
    assert os.path.getsize(imx_file) <= max_size, (
        "%s is larger than guaranteed bootloader partition size" % imx_file)
    _dd(imx_file, boot_device_or_file, seek=2)


def _get_mlo_file(chroot_dir):
    # XXX bug=702645: This is a temporary solution to make sure l-m-c works
    # with any version of x-loader-omap. The proper solution is to have
    # hwpacks specify the location of the MLO file or include just the MLO
    # file instead of an x-loader-omap package.
    # This pattern matches the path of MLO files installed by the latest
    # x-loader-omap package (e.g. /usr/lib/x-loader/<version>/MLO)
    files = glob.glob(
        os.path.join(chroot_dir, 'usr', 'lib', '*', '*', 'MLO'))
    if len(files) == 0:
        # This one matches the path of MLO files installed by older
        # x-loader-omap package (e.g. /usr/lib/x-loader-omap[34]/MLO)
        files = glob.glob(
            os.path.join(chroot_dir, 'usr', 'lib', '*', 'MLO'))
    if len(files) == 1:
        return files[0]
    elif len(files) > 1:
        raise AssertionError(
            "More than one MLO file found on %s" % chroot_dir)
    else:
        raise AssertionError("No MLO files found on %s" % chroot_dir)


def install_omap_boot_loader(chroot_dir, boot_disk, cls):
    with cls.hardwarepack_handler:
        try:
            default = _get_mlo_file(chroot_dir)
        except AssertionError:
            default = None
        mlo_file = cls.get_file('spl_file', default=default)
        cmd_runner.run(["cp", "-v", mlo_file, boot_disk], as_root=True).wait()
        # XXX: Is this really needed?
        cmd_runner.run(["sync"]).wait()


def make_boot_ini(boot_script_path, boot_disk):
    proc = cmd_runner.run(
        ["cp", "-v", boot_script_path, "%s/boot.ini" % boot_disk],
        as_root=True)
    proc.wait()<|MERGE_RESOLUTION|>--- conflicted
+++ resolved
@@ -1769,15 +1769,6 @@
     boot_script = 'boot.scr'
     mmc_part_offset = 1
     mmc_option = '0:2'
-<<<<<<< HEAD
-    samsung_bl1_start = 1
-    samsung_bl1_len = 32
-    samsung_env_start = 33
-    samsung_env_len = 32
-    samsung_bl2_start = 65
-    samsung_bl2_len = 1024
-=======
->>>>>>> 66b36b88
 
     @classmethod
     def _get_boot_env(cls, is_live, is_lowmem, consoles, rootfs_id,

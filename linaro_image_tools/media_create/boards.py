# Copyright (C) 2010, 2011 Linaro
#
# Author: Guilherme Salgado <guilherme.salgado@linaro.org>
#
# This file is part of Linaro Image Tools.
#
# Linaro Image Tools is free software: you can redistribute it and/or modify
# it under the terms of the GNU General Public License as published by
# the Free Software Foundation, either version 3 of the License, or
# (at your option) any later version.
#
# Linaro Image Tools is distributed in the hope that it will be useful,
# but WITHOUT ANY WARRANTY; without even the implied warranty of
# MERCHANTABILITY or FITNESS FOR A PARTICULAR PURPOSE.  See the
# GNU General Public License for more details.
#
# You should have received a copy of the GNU General Public License
# along with Linaro Image Tools.  If not, see <http://www.gnu.org/licenses/>.

"""Configuration for boards supported by linaro-media-create.

To add support for a new board, you need to create a subclass of
BoardConfig, set appropriate values for its variables and add it to
board_configs at the bottom of this file.
"""

from binascii import crc32
from parted import Device
import atexit
import glob
import logging
import os
import re
import string
import struct
import tempfile

from linaro_image_tools import cmd_runner

from linaro_image_tools.hwpack.handler import HardwarepackHandler
from linaro_image_tools.media_create.partitions import (
    SECTOR_SIZE,
    partition_mounted,
    register_loopback,
    )

from linaro_image_tools.hwpack.hwpack_fields import (
    BOOTFS,
    BOOTFS16,
    BOOT_MIN_SIZE_FIELD,
    BOOT_SCRIPT_FIELD,
    DTB_ADDR_FIELD,
    DTB_FILES_FIELD,
    DTB_FILE_FIELD,
    ENV_DD_FIELD,
    EXTRA_BOOT_OPTIONS_FIELD,
    EXTRA_SERIAL_OPTIONS_FIELD,
    INITRD_ADDR_FIELD,
    KERNEL_ADDR_FIELD,
    LOADER_MIN_SIZE_FIELD,
    LOADER_START_FIELD,
    LOAD_ADDR_FIELD,
    MMC_ID_FIELD,
    PARTITION_LAYOUT_FIELD,
    RESERVED_BOOTFS,
    ROOT_MIN_SIZE_FIELD,
    SAMSUNG_BL1_LEN_FIELD,
    SAMSUNG_BL1_START_FIELD,
    SAMSUNG_BL2_LEN_FIELD,
    SAMSUNG_BL2_START_FIELD,
    SAMSUNG_ENV_LEN_FIELD,
    SAMSUNG_ENV_START_FILED,
    SERIAL_TTY_FIELD,
    SNOWBALL_STARTUP_FILES_CONFIG_FIELD,
    SPL_DD_FIELD,
    SPL_IN_BOOT_PART_FIELD,
    WIRED_INTERFACES_FIELD,
    WIRELESS_INTERFACES_FIELD,
    )

logger = logging.getLogger(__name__)

KERNEL_GLOB = 'vmlinuz-*-%(kernel_flavor)s'
INITRD_GLOB = 'initrd.img-*-%(kernel_flavor)s'
DTB_GLOB = 'dt-*-%(kernel_flavor)s/%(dtb_name)s'

# Notes:
# * since we align partitions on 4 MiB by default, geometry is currently 128
#   heads and 32 sectors (2 MiB) as to have CHS-aligned partition start/end
#   offsets most of the time and hence avoid some warnings with disk
#   partitioning tools
# * apparently some OMAP3 ROMs don't tolerate vfat length of an odd number of
#   sectors (only sizes rounded to 1 KiB seem to boot)
# * we want partitions aligned on 4 MiB as to get the best performance and
#   limit wear-leveling
# * image_size is passed on the command-line and should preferably be a power
#   of 2; it should be used as a "don't go over this size" information for a
#   real device, and a "give me a file exactly this big" requirement for an
#   image file.  Having exactly a power of 2 helps with QEMU; there seem to be
#   some truncating issues otherwise. XXX to be researched

# align on 4 MiB
PART_ALIGN_S = 4 * 1024 * 1024 / SECTOR_SIZE


def align_up(value, align):
    """Round value to the next multiple of align."""
    return (value + align - 1) / align * align


def align_partition(min_start, min_length, start_alignment, end_alignment):
    """Compute partition start and end offsets based on specified constraints.

    :param min_start: Minimal start offset of partition
    :param min_lengh: Minimal length of partition
    :param start_alignment: Alignment of this partition
    :param end_alignment: Alignment of the data following this partition
    :return: start offset, end offset (inclusive), length
    """
    start = align_up(min_start, start_alignment)
    # end offset is inclusive, so substact one
    end = align_up(start + min_length, end_alignment) - 1
    # and add one to length
    length = end - start + 1
    return start, end, length


def copy_drop(src, dest_dir):
    """Copy a file from src to destdir, dropping root ownership on the
    way.
    """
    cmd = ["cp", "-v", src, dest_dir]
    cmd_runner.run(cmd, as_root=True).wait()

    final = os.path.join(dest_dir, os.path.basename(src))
    cmd = ["chown", "%s:%s" % (os.getuid(), os.getgid()), final]
    cmd_runner.run(cmd, as_root=True).wait()


class BoardConfig(object):
    """The configuration used when building an image for a board."""

    LOADER_MIN_SIZE_S = align_up(1 * 1024 ** 2, SECTOR_SIZE) / SECTOR_SIZE
    BOOT_MIN_SIZE_S = align_up(50 * 1024 ** 2, SECTOR_SIZE) / SECTOR_SIZE
    ROOT_MIN_SIZE_S = align_up(50 * 1024 ** 2, SECTOR_SIZE) / SECTOR_SIZE

    def __init__(self):
        super(BoardConfig, self).__init__()
        # XXX: when killing v1 hwpack, we might rename these two without the
        # leading underscore. It is done in this way since sublcasses use
        # placeholders in the string for dinamically change values. But this
        # is done only for hwpack v1.
        self._extra_serial_opts = ''
        self._live_serial_opts = ''
        self.board = None
        self.boot_script = None
        self.bootloader_dd = False
        self.bootloader_file_in_boot_part = False
        self.bootloader_flavor = None
        self.dtb_addr = None
        self.dtb_file = None
        self.dtb_files = None
        self.dtb_name = None
        self.env_dd = False
        self.extra_boot_args_options = None
        self.fat_size = 32
        self.fatload_command = 'fatload'
        self.fdt_high = '0xffffffff'
        self.hardwarepack_handler = None
        self.hwpack_format = None
        self.initrd_addr = None
        self.initrd_high = '0xffffffff'
        self.kernel_addr = None
        self.kernel_flavors = None
        self.load_addr = None
        self.loader_start_s = 1
        self.mmc_device_id = 0
        self.mmc_id = None
        self.mmc_option = '0:1'
        self.mmc_part_offset = 0
        self.partition_layout = None
        self.serial_tty = None
        self.spl_dd = False
        self.spl_in_boot_part = False
        self.supports_writing_to_mmc = True
        self.uimage_path = ''
        self.wired_interfaces = None
        self.wireless_interfaces = None
        # Samsung Boot-loader implementation notes and terminology
        #
        # * BL0, BL1 etc. are the various bootloaders in order of execution
        # * BL0 is the first stage bootloader, located in ROM; it loads BL1/SPL
        # from MMC offset +1s and runs it.
        # * BL1 is the secondary program loader (SPL), a small version
        #   of U-Boot with a checksum; it inits DRAM and loads a 1024s long BL2
        #   from MMC and runs it.
        # * BL2 is the U-Boot.
        #
        # samsung_bl1_{start,len}: Offset and maximum size for BL1
        # samsung_bl2_{start,len}: Offset and maximum size for BL2
        # samsung_env_{start,len}: Offset and maximum size for Environment settings
        #
        self.samsung_bl1_start = 1
        self.samsung_bl1_len = 32
        self.samsung_bl2_start = 65
        self.samsung_bl2_len = 1024
        self.samsung_env_start = 33
        self.samsung_env_len = 32
        # XXX: attributes that are not listed in hwpackV3, should be removed?
        self.vmlinuz = None
        self.initrd = None

    # XXX: can be removed when killing v1 hwpack.
    def _get_live_serial_opts(self):
        return_value = self._live_serial_opts
        if self._check_placeholder_presence(return_value, r'%s'):
            return_value = self._live_serial_opts % self.serial_tty
        return return_value

    def _set_live_serial_opts(self, value):
        self._live_serial_opts = value

    live_serial_opts = property(_get_live_serial_opts, _set_live_serial_opts)

    # XXX: can be removed when killing v1 hwpack.
    def _get_extra_serial_opts(self):
        return_value = self._extra_serial_opts
        if self._check_placeholder_presence(return_value, r'%s'):
            return_value = return_value % self.serial_tty
        return return_value

    def _set_extra_serial_opts(self, value):
        self._extra_serial_opts = value

    extra_serial_opts = property(_get_extra_serial_opts,
                                 _set_extra_serial_opts)

    def get_metadata_field(self, field_name):
        """ Return the metadata value for field_name if it can be found.
        """
        data, _ = self.hardwarepack_handler.get_field(field_name)
        return data

    def set_metadata(self, hwpacks, bootloader=None, board=None):
        self.hardwarepack_handler = HardwarepackHandler(hwpacks, bootloader,
                                                       board)
        with self.hardwarepack_handler:
            self.hwpack_format = self.hardwarepack_handler.get_format()
            if (self.hwpack_format == self.hardwarepack_handler.FORMAT_1):
                return

            if (self.hwpack_format != self.hardwarepack_handler.FORMAT_1):
                # Clear V1 defaults.
                # TODO When removing v1 support, remove also default values
                # in the constructor and avoid all this.
                self.kernel_addr = None
                self.initrd_addr = None
                self.load_addr = None
                self.serial_tty = None
                self.fat_size = None
                self.dtb_name = None
                self.dtb_addr = None
                self.extra_boot_args_options = None
                self.boot_script = None
                self.kernel_flavors = None
                self.mmc_option = None
                self.mmc_part_offset = None
                self.samsung_bl1_start = None
                self.samsung_bl1_len = None
                self.samsung_env_len = None
                self.samsung_bl2_len = None
                # cls.samsung_bl2_start and cls.samsung_env_start should
                # be initialized to default values for backward compatibility.

            self.board = board
            # Set new values from metadata.
            self.kernel_addr = self.get_metadata_field(KERNEL_ADDR_FIELD)
            self.initrd_addr = self.get_metadata_field(INITRD_ADDR_FIELD)
            self.load_addr = self.get_metadata_field(LOAD_ADDR_FIELD)
            self.dtb_addr = self.get_metadata_field(DTB_ADDR_FIELD)
            self.serial_tty = self.get_metadata_field(SERIAL_TTY_FIELD)
            wired_interfaces = self.get_metadata_field(WIRED_INTERFACES_FIELD)
            if wired_interfaces:
                self.wired_interfaces = wired_interfaces
            wireless_interfaces = self.get_metadata_field(
                WIRELESS_INTERFACES_FIELD)
            if wireless_interfaces:
                self.wireless_interfaces = wireless_interfaces
            self.dtb_file = self.get_metadata_field(DTB_FILE_FIELD)
            # XXX: need to deprecate dtb_file field and use only dtb_files
            # for multiple entries.
            if self.dtb_file:
                logger.warn("Deprecation warning: use the 'dtb_files' field "
                            "instead of 'dtb_file'.")
            self.dtb_files = self.get_metadata_field(DTB_FILES_FIELD)
            self.extra_boot_args_options = self.get_metadata_field(
                EXTRA_BOOT_OPTIONS_FIELD)
            self.boot_script = self.get_metadata_field(BOOT_SCRIPT_FIELD)
            self.extra_serial_opts = self.get_metadata_field(
                EXTRA_SERIAL_OPTIONS_FIELD)
            self.snowball_startup_files_config = self.get_metadata_field(
                SNOWBALL_STARTUP_FILES_CONFIG_FIELD)
            self.partition_layout = self.get_metadata_field(
                PARTITION_LAYOUT_FIELD)
            if self.partition_layout in [BOOTFS, RESERVED_BOOTFS, None]:
                self.fat_size = 32
            elif self.partition_layout == BOOTFS16:
                self.fat_size = 16
            else:
                raise AssertionError("Unknown partition layout '%s'." % \
                                         self.partition_layout)

            self.mmc_option = self.get_metadata_field(MMC_ID_FIELD)
            if self.mmc_option:
                self.mmc_device_id = int(self.mmc_option.split(':')[0])
                self.mmc_part_offset = int(self.mmc_option.split(':')[1]) - 1

            # XXX: need to fix these values.
            boot_min_size = self.get_metadata_field(BOOT_MIN_SIZE_FIELD)
            if boot_min_size:
                self.BOOT_MIN_SIZE_S = align_up(int(boot_min_size) * 1024 ** 2,
                                               SECTOR_SIZE) / SECTOR_SIZE
            root_min_size = self.get_metadata_field(ROOT_MIN_SIZE_FIELD)
            if root_min_size:
                self.ROOT_MIN_SIZE_S = align_up(int(root_min_size) * 1024 ** 2,
                                               SECTOR_SIZE) / SECTOR_SIZE
            loader_min_size = self.get_metadata_field(LOADER_MIN_SIZE_FIELD)
            if loader_min_size:
                self.LOADER_MIN_SIZE_S = (
                    align_up(int(loader_min_size) * 1024 ** 2,
                             SECTOR_SIZE) / SECTOR_SIZE)

            spl_in_boot_part = self.get_metadata_field(SPL_IN_BOOT_PART_FIELD)
            if spl_in_boot_part is None:
                self.spl_in_boot_part = False
            elif string.lower(spl_in_boot_part) == 'yes':
                self.spl_in_boot_part = True
            elif string.lower(spl_in_boot_part) == 'no':
                self.spl_in_boot_part = False

            env_dd = self.get_metadata_field(ENV_DD_FIELD)
            if env_dd is None:
                self.env_dd = False
            elif string.lower(env_dd) == 'yes':
                self.env_dd = True
            elif string.lower(env_dd) == 'no':
                self.env_dd = False

            # XXX: in hwpack v3 this field is just called 'dd'.
            # Need to check its use.
            bootloader_dd = self.get_metadata_field('bootloader_dd')
            # Either bootloader_dd is not specified, or it contains the dd
            # offset.
            if bootloader_dd is None:
                self.bootloader_dd = False
            else:
                self.bootloader_dd = int(bootloader_dd)
            spl_dd = self.get_metadata_field(SPL_DD_FIELD)
            # Either spl_dd is not specified, or it contains the dd offset.
            if spl_dd is None:
                self.spl_dd = False
            else:
                self.spl_dd = int(spl_dd)

            loader_start = self.get_metadata_field(LOADER_START_FIELD)
            if loader_start:
                self.loader_start_s = int(loader_start)

            samsung_bl1_start = self.get_metadata_field(
                SAMSUNG_BL1_START_FIELD)
            if samsung_bl1_start:
                self.samsung_v310_bl1_start = int(samsung_bl1_start)
            samsung_bl1_len = self.get_metadata_field(SAMSUNG_BL1_LEN_FIELD)
            if samsung_bl1_len:
                self.samsung_v310_bl1_len = int(samsung_bl1_len)
            samsung_env_len = self.get_metadata_field(SAMSUNG_ENV_LEN_FIELD)
            if samsung_env_len:
                self.samsung_v310_env_len = int(samsung_env_len)
            samsung_bl2_len = self.get_metadata_field(SAMSUNG_BL2_LEN_FIELD)
            if samsung_bl2_len:
                self.samsung_v310_bl2_len = int(samsung_bl2_len)
            samsung_bl2_start = self.get_metadata_field(
                SAMSUNG_BL2_START_FIELD)
            if samsung_bl2_start:
                self.samsung_bl2_start = int(samsung_bl2_start)
            samsung_env_start = self.get_metadata_field(
                SAMSUNG_ENV_START_FILED)
            if samsung_env_start:
                self.samsung_env_start = int(samsung_env_start)

            self.bootloader_copy_files = self.hardwarepack_handler.get_field(
                "bootloader_copy_files")[0]

            # XXX: no reference in hwpackV3 format of these fields, double
            # check if they can be dropped when killing v1.
            self.bootloader = self.hardwarepack_handler.get_field(
                "bootloader")
            self.vmlinuz = self.get_metadata_field('vmlinuz')
            self.initrd = self.get_metadata_field('initrd')
            bootloader_file_in_boot_part = self.get_metadata_field(
                'bootloader_file_in_boot_part')
            if bootloader_file_in_boot_part is None:
                self.bootloader_file_in_boot_part = False
            elif string.lower(bootloader_file_in_boot_part) == 'yes':
                self.bootloader_file_in_boot_part = True
            elif string.lower(bootloader_file_in_boot_part) == 'no':
                self.bootloader_file_in_boot_part = False

    def get_file(self, file_alias, default=None):
        # XXX remove the 'default' parameter when V1 support is removed!
        file_in_hwpack = self.hardwarepack_handler.get_file(file_alias)
        if file_in_hwpack is not None:
            return file_in_hwpack
        else:
            return default

    def get_v1_sfdisk_cmd(self, should_align_boot_part=False):
        # XXX: This default implementation and all overrides are left for V1
        # compatibility only. They should be removed as part of the work to
        # kill off hwpacks V1.
        return self.get_normal_sfdisk_cmd(should_align_boot_part)

    def get_normal_sfdisk_cmd(self, should_align_boot_part=False):
        """Return the sfdisk command to partition the media.

        :param should_align_boot_part: Whether to align the boot partition too.

        This returns a boot vfat partition of type FAT16
        or FAT32, followed by a root partition.
        """
        if self.fat_size == 32:
            partition_type = '0x0C'
        else:
            partition_type = '0x0E'

        # align on sector 63 for compatibility with broken versions of x-loader
        # unless align_boot_part is set
        # XXX OMAP specific, might break other boards?
        boot_align = 63
        if should_align_boot_part:
            boot_align = PART_ALIGN_S

        # can only start on sector 1 (sector 0 is MBR / partition table)
        boot_start, boot_end, boot_len = align_partition(
            1, self.BOOT_MIN_SIZE_S, boot_align, PART_ALIGN_S)
        # apparently OMAP3 ROMs require the vfat length to be an even number
        # of sectors (multiple of 1 KiB); decrease the length if it's odd,
        # there should still be enough room
        # XXX OMAP specific, might break other boards?
        boot_len = boot_len - boot_len % 2
        boot_end = boot_start + boot_len - 1

        # we ignore _root_end / _root_len and return a sfdisk command to
        # instruct the use of all remaining space; XXX we now have root size
        # config, so we can do something more sensible
        root_start, _root_end, _root_len = align_partition(
            boot_end + 1, self.ROOT_MIN_SIZE_S, PART_ALIGN_S, PART_ALIGN_S)

        return '%s,%s,%s,*\n%s,,,-' % (
            boot_start, boot_len, partition_type, root_start)

    def get_reserved_sfdisk_cmd(self, should_align_boot_part=None):
        """Return the sfdisk command to partition the media.

        :param should_align_boot_part: Ignored.

        This returns a loader partition, then a boot vfat partition of type
        FAT16 or FAT32, followed by a root partition.
        """
        loader_start, loader_end, loader_len = align_partition(
            self.loader_start_s, self.LOADER_MIN_SIZE_S, 1, PART_ALIGN_S)

        boot_start, boot_end, boot_len = align_partition(
            loader_end + 1, self.BOOT_MIN_SIZE_S, PART_ALIGN_S, PART_ALIGN_S)

        root_start, _root_end, _root_len = align_partition(
            boot_end + 1, self.ROOT_MIN_SIZE_S, PART_ALIGN_S, PART_ALIGN_S)

        return '%s,%s,0xDA\n%s,%s,0x0C,*\n%s,,,-' % (
        loader_start, loader_len, boot_start, boot_len, root_start)

    def get_sfdisk_cmd(self, should_align_boot_part=False):
        if (self.partition_layout in ['bootfs_rootfs', 'bootfs16_rootfs'] or
            self.board == 'snowball_sd'):
            return self.get_normal_sfdisk_cmd(should_align_boot_part)
        elif self.partition_layout in ['reserved_bootfs_rootfs']:
            return self.get_reserved_sfdisk_cmd(should_align_boot_part)
        else:
            assert (self.hwpack_format == HardwarepackHandler.FORMAT_1), (
                "Hwpack format is not 1.0 but "
                "partition_layout is unspecified.")
            return self.get_v1_sfdisk_cmd(should_align_boot_part)

    def _get_bootcmd(self, i_img_data, d_img_data):
        """Get the bootcmd for this board.

        In general subclasses should not have to override this.
        """
        replacements = dict(
            fatload_command=self.fatload_command, uimage_path=self.uimage_path,
            mmc_option=self.mmc_option, kernel_addr=self.kernel_addr,
            initrd_addr=self.initrd_addr, dtb_addr=self.dtb_addr)
        boot_script = (
            ("%(fatload_command)s mmc %(mmc_option)s %(kernel_addr)s " +
             "%(uimage_path)suImage; ")) % replacements
        if i_img_data is not None:
            boot_script += (
            ("%(fatload_command)s mmc %(mmc_option)s %(initrd_addr)s " +
             "%(uimage_path)suInitrd; ")) % replacements
            if d_img_data is not None:
                assert self.dtb_addr is not None, (
                    "Need a dtb_addr when passing d_img_data")
                boot_script += (
                    ("%(fatload_command)s mmc %(mmc_option)s %(dtb_addr)s " +
                     "board.dtb; ")) % replacements
        boot_script += (("bootm %(kernel_addr)s")) % replacements
        if i_img_data is not None:
            boot_script += ((" %(initrd_addr)s")) % replacements
            if d_img_data is not None:
                boot_script += ((" %(dtb_addr)s")) % replacements
        return boot_script

    def add_boot_args(self, extra_args):
        if extra_args is not None:
            if self.extra_boot_args_options is None:
                self.extra_boot_args_options = extra_args
            else:
                self.extra_boot_args_options += ' %s' % extra_args

    def add_boot_args_from_file(self, path):
        if path is not None:
            with open(path, 'r') as boot_args_file:
                self.add_boot_args(boot_args_file.read().strip())

    def _get_bootargs(self, is_live, is_lowmem, consoles, rootfs_id):
        """Get the bootargs for this board.

        In general subclasses should not have to override this.
        """
        boot_args_options = 'rootwait ro'
        if self.extra_boot_args_options:
            boot_args_options += ' %s' % self.extra_boot_args_options
        serial_opts = self.extra_serial_opts
        for console in consoles:
            serial_opts += ' console=%s' % console

        lowmem_opt = ''
        boot_snippet = 'root=%s' % rootfs_id
        if is_live:
            serial_opts += ' %s' % self.live_serial_opts
            boot_snippet = 'boot=casper'
            if is_lowmem:
                lowmem_opt = 'only-ubiquity'

        replacements = dict(
            serial_opts=serial_opts,
            lowmem_opt=lowmem_opt, boot_snippet=boot_snippet,
            boot_args_options=boot_args_options)
        return (
            "%(serial_opts)s %(lowmem_opt)s "
                "%(boot_snippet)s %(boot_args_options)s"
             % replacements)

    def _get_boot_env(self, is_live, is_lowmem, consoles, rootfs_id,
                      i_img_data, d_img_data):
        """Get the boot environment for this board.

        In general subclasses should not have to override this.
        """
        boot_env = {}
        boot_env["bootargs"] = self._get_bootargs(
            is_live, is_lowmem, consoles, rootfs_id)
        boot_env["bootcmd"] = self._get_bootcmd(i_img_data, d_img_data)
        boot_env["initrd_high"] = self.initrd_high
        boot_env["fdt_high"] = self.fdt_high
        return boot_env

    def make_boot_files(self, bootloader_parts_dir, is_live, is_lowmem,
                        consoles, chroot_dir, rootfs_id, boot_dir,
                        boot_device_or_file):
        if self.hwpack_format == HardwarepackHandler.FORMAT_1:
            parts_dir = bootloader_parts_dir
        else:
            parts_dir = chroot_dir
        (k_img_data, i_img_data, d_img_data) = self._get_kflavor_files(
            parts_dir)
        boot_env = self._get_boot_env(is_live, is_lowmem, consoles, rootfs_id,
                                     i_img_data, d_img_data)

        if self.hwpack_format == HardwarepackHandler.FORMAT_1:
            self._make_boot_files(
                boot_env, chroot_dir, boot_dir,
                boot_device_or_file, k_img_data, i_img_data, d_img_data)
        else:
            self._make_boot_files_v2(
                boot_env, chroot_dir, boot_dir,
                boot_device_or_file, k_img_data, i_img_data, d_img_data)

    def _copy_dtb_files(self, dtb_files, dest_dir, search_dir):
        """Copy the files defined in dtb_files into the boot directory.

        :param dtb_files: The list of dtb files
        :param dest_dir: The directory where to copy each dtb file.
        :param search_dir: The directory where to search for the real file.
        """
        logger.info("Copying dtb files")
        for dtb_file in dtb_files:
            if dtb_file:
                if isinstance(dtb_file, dict):
                    for key, value in dtb_file.iteritems():
                        # The name of the dtb file in the new position.
                        to_file = os.path.basename(key)
                        # The directory where to copy the dtb file.
                        to_dir = os.path.join(dest_dir, os.path.dirname(key))
                        from_file = value

                        # User specified only the directory, without renaming
                        # the file.
                        if not to_file:
                            to_file = os.path.basename(from_file)

                        if not os.path.exists(to_dir):
                            cmd_runner.run(["mkdir", "-p", to_dir],
                                           as_root=True).wait()
                        dtb = _get_file_matching(os.path.join(search_dir,
                                                              from_file))
                        if not dtb:
                            logger.warn('Could not find a valid dtb file, '
                                        'skipping it.')
                            continue
                        else:
                            dest = os.path.join(to_dir, to_file)
                            logger.debug('Copying %s into %s' % (dtb, dest))
                            cmd_runner.run(['cp', dtb, dest],
                                           as_root=True).wait()
                else:
                    # Hopefully we should never get here.
                    # This should only happen if the hwpack config YAML file is
                    # wrong.
                    logger.warn('WARNING: Wrong syntax in metadata file. '
                                'Check the hwpack configuration file used to '
                                'generate the hwpack archive.')

    def _dd_file(self, from_file, to_file, seek, max_size=None):
        assert from_file is not None, "No source file name given."
        if max_size is not None:
            assert os.path.getsize(from_file) <= max_size, (
                    "'%s' is larger than %s" % (from_file, max_size))
        logger.info("Writing '%s' to '%s' at %s." % (from_file, to_file, seek))
        _dd(from_file, to_file, seek=seek)

    def install_samsung_boot_loader(self, samsung_spl_file, bootloader_file,
                                    boot_device_or_file):
                self._dd_file(samsung_spl_file, boot_device_or_file,
                             self.samsung_bl1_start,
                             self.samsung_bl1_len * SECTOR_SIZE)
                self._dd_file(bootloader_file, boot_device_or_file,
                             self.samsung_bl2_start,
                             self.samsung_bl2_len * SECTOR_SIZE)

    def _make_boot_files_v2(self, boot_env, chroot_dir, boot_dir,
                         boot_device_or_file, k_img_data, i_img_data,
                         d_img_data):
        with self.hardwarepack_handler:
            spl_file = self.get_file('spl_file')
            if self.spl_in_boot_part:
                assert spl_file is not None, (
                    "SPL binary could not be found")
                logger.info(
                    "Copying spl '%s' to boot partition." % spl_file)
                cmd_runner.run(["cp", "-v", spl_file, boot_dir],
                               as_root=True).wait()
                # XXX: Is this really needed?
                cmd_runner.run(["sync"]).wait()

            if self.spl_dd:
                self._dd_file(spl_file, boot_device_or_file, self.spl_dd)

            bootloader_file = self.get_file('bootloader_file')
            if self.bootloader_dd:
                self._dd_file(bootloader_file, boot_device_or_file,
                             self.bootloader_dd)

        make_uImage(self.load_addr, k_img_data, boot_dir)

        if i_img_data is not None:
            make_uInitrd(i_img_data, boot_dir)

        if d_img_data is not None:
            make_dtb(d_img_data, boot_dir)

        if self.boot_script is not None:
            boot_script_path = os.path.join(boot_dir, self.boot_script)
            make_boot_script(boot_env, boot_script_path)

            # Only used for Omap, will this be bad for the other boards?
            make_boot_ini(boot_script_path, boot_dir)

        if (self.snowball_startup_files_config is not None and
            self.board != 'snowball_sd'):
            self.populate_raw_partition(boot_device_or_file, chroot_dir)

        if self.env_dd:
            # Do we need to zero out the env before flashing it?
            _dd("/dev/zero", boot_device_or_file,
                count=self.samsung_env_len,
                seek=self.samsung_env_start)
            env_size = self.samsung_env_len * SECTOR_SIZE
            env_file = make_flashable_env(boot_env, env_size)
            self._dd_file(env_file, boot_device_or_file,
                         self.samsung_env_start)

    def _make_boot_files(self, boot_env, chroot_dir, boot_dir,
                         boot_device_or_file, k_img_data, i_img_data,
                         d_img_data):
        """Make the necessary boot files for this board.

        This is usually board-specific so ought to be defined in every
        subclass.
        """
        raise NotImplementedError()

    def populate_boot(self, chroot_dir, rootfs_id, boot_partition, boot_disk,
                      boot_device_or_file, is_live, is_lowmem, consoles):
        parts_dir = 'boot'
        if is_live:
            parts_dir = 'casper'
        bootloader_parts_dir = os.path.join(chroot_dir, parts_dir)
        cmd_runner.run(['mkdir', '-p', boot_disk]).wait()
        with partition_mounted(boot_partition, boot_disk):
            with self.hardwarepack_handler:
                if self.bootloader_file_in_boot_part:
                    # <legacy v1 support>
                    if self.bootloader_flavor is not None:
                        default = os.path.join(
                            chroot_dir, 'usr', 'lib', 'u-boot',
                            self.bootloader_flavor, 'u-boot.img')
                        if not os.path.exists(default):
                            default = os.path.join(
                                chroot_dir, 'usr', 'lib', 'u-boot',
                                self.bootloader_flavor, 'u-boot.bin')
                    else:
                        default = None
                    # </legacy v1 support>
                    bootloader_bin = self.get_file('bootloader_file',
                                                   default=default)
                    assert bootloader_bin is not None, (
                        "bootloader binary could not be found")

                    proc = cmd_runner.run(
                        ['cp', '-v', bootloader_bin, boot_disk], as_root=True)
                    proc.wait()

                # Handle copy_files field.
                self.copy_files(boot_disk)

            # Handle dtb_files field.
            if self.dtb_files:
                self._copy_dtb_files(self.dtb_files, boot_disk, chroot_dir)

            self.make_boot_files(
                bootloader_parts_dir, is_live, is_lowmem, consoles, chroot_dir,
                rootfs_id, boot_disk, boot_device_or_file)

    def copy_files(self, boot_disk):
        """Handle the copy_files metadata field."""

        # Extract anything specified by copy_files sections
        # self.bootloader_copy_files is always of the form:
        # {'source_package':
        #  [
        #   {'source_path': 'dest_path'}
        #  ]
        # }
        if self.bootloader_copy_files is None:
            return

        for source_package, file_list in \
                self.bootloader_copy_files.iteritems():
            for file_info in file_list:
                for source_path, dest_path in file_info.iteritems():
                    source = self.hardwarepack_handler.get_file_from_package(
                        source_path, source_package)
                    dest_path = dest_path.lstrip("/\\")
                    dirname = os.path.dirname(dest_path)
                    dirname = os.path.join(boot_disk, dirname)
                    if not os.path.exists(dirname):
                        cmd_runner.run(["mkdir", "-p", dirname],
                                       as_root=True).wait()
                    proc = cmd_runner.run(
                        ['cp', '-v', source,
                         os.path.join(boot_disk, dest_path)], as_root=True)
                    proc.wait()

    def _get_kflavor_files(self, path):
        """Search for kernel, initrd and optional dtb in path."""
        if self.kernel_flavors is None:
            # V2 metadata specifies each glob, not flavors.
            # XXX This duplication is temporary until V1 dies.
            return self._get_kflavor_files_v2(path)

        for flavor in self.kernel_flavors:
            kregex = KERNEL_GLOB % {'kernel_flavor': flavor}
            iregex = INITRD_GLOB % {'kernel_flavor': flavor}
            dregex = DTB_GLOB % {'kernel_flavor': flavor,
                                 'dtb_name': self.dtb_name}
            kernel = _get_file_matching(os.path.join(path, kregex))
            if kernel is not None:
                initrd = _get_file_matching(os.path.join(path, iregex))
                if initrd is not None:
                    dtb = None
                    if self.dtb_name is not None:
                        dtb = _get_file_matching(os.path.join(path, dregex))
                    return (kernel, initrd, dtb)
                raise ValueError(
                    "Found kernel for flavor %s but no initrd matching %s" % (
                        flavor, iregex))
        raise ValueError(
            "No kernel found matching %s for flavors %s" % (
                KERNEL_GLOB, " ".join(self.kernel_flavors)))

    def _get_kflavor_files_v2(self, path):
        kernel = initrd = dtb = None

        if self.vmlinuz:
            kernel = _get_file_matching(os.path.join(path, self.vmlinuz))
        if not self.vmlinuz or not kernel:
            raise ValueError("Unable to find a valid kernel image.")

        if self.initrd:
            initrd = _get_file_matching(os.path.join(path, self.initrd))
        if not self.initrd or not initrd:
            logger.warn("Could not find a valid initrd, skipping uInitd.")

        if self.dtb_file:
            dtb = _get_file_matching(os.path.join(path, self.dtb_file))
        if not self.dtb_file or not dtb:
            logger.warn("Could not find a valid dtb file, skipping it.")

        logger.info("Will use kernel=%s, initrd=%s, dtb=%s." % \
                             (kernel, initrd, dtb))
        return (kernel, initrd, dtb)

    def populate_raw_partition(self, media, boot_dir):
        # Override in subclass if needed
        pass

    def snowball_config(self, chroot_dir):
        # Override in subclasses where applicable
        raise NotImplementedError(
            "snowball_config() must only be called on BoardConfigs that "
            "use the Snowball startupfiles.")

    # XXX: can be removed when killing v1 hwpack and updating the attributes
    # that use it.
    @staticmethod
    def _check_placeholder_presence(string, placeholder):
        """Checks if the passed string contains the particular placeholder."""
        # Very simple way of achieving that.
        presence = False
        if placeholder in string:
            presence = True
        return presence


class OmapConfig(BoardConfig):

    def __init__(self):
        super(OmapConfig, self).__init__()
        self.kernel_flavors = ['linaro-omap4', 'linaro-lt-omap',
                               'linaro-omap', 'omap4']
        self.bootloader_file_in_boot_part = True
        # XXX: Here we define these things as dynamic properties because our
        # temporary hack to fix bug 697824 relies on changing the board's
        # serial_tty at run time.
        self._serial_tty = None

    # XXX: when killing v1 hwpack this should be safely removed.
    def _get_serial_tty(self):
        return self._serial_tty

    def _set_serial_tty(self, value):
        self._serial_tty = value

    serial_tty = property(_get_serial_tty, _set_serial_tty)

    def set_appropriate_serial_tty(self, chroot_dir):
        """Set the appropriate serial_tty depending on the kernel used.

        If the kernel found in the chroot dir is << 2.6.36 we use tyyS2, else
        we use the default value (_serial_tty).
        """
        # XXX: delete this method when hwpacks V1 can die
        assert self.hwpack_format == HardwarepackHandler.FORMAT_1
        # XXX: This is also part of our temporary hack to fix bug 697824.
        # cls.serial_tty = classproperty(lambda cls: cls._serial_tty)
        vmlinuz = _get_file_matching(
            os.path.join(chroot_dir, 'boot', 'vmlinuz*'))
        basename = os.path.basename(vmlinuz)
        match = re.match('.*2\.6\.([0-9]{2}).*', basename)
        # Assume if it doesn't match that it is 3.0 or later.
        if match is not None:
            minor_version = match.group(1)
            if int(minor_version) < 36:
                self.serial_tty = 'ttyS2'

    def make_boot_files(self, bootloader_parts_dir, is_live, is_lowmem,
                        consoles, chroot_dir, rootfs_id, boot_dir,
                        boot_device_or_file):
        # XXX: This is also part of our temporary hack to fix bug 697824; we
        # need to call set_appropriate_serial_tty() before doing anything that
        # may use self.serial_tty.
        if self.hwpack_format == HardwarepackHandler.FORMAT_1:
            self.set_appropriate_serial_tty(chroot_dir)
        super(OmapConfig, self).make_boot_files(
            bootloader_parts_dir, is_live, is_lowmem, consoles, chroot_dir,
            rootfs_id, boot_dir, boot_device_or_file)

    def _make_boot_files(self, boot_env, chroot_dir, boot_dir,
                         boot_device_or_file, k_img_data, i_img_data,
                         d_img_data):
        # XXX: delete this method when hwpacks V1 can die
        assert self.hwpack_format == HardwarepackHandler.FORMAT_1
        install_omap_boot_loader(chroot_dir, boot_dir, self)
        make_uImage(self.load_addr, k_img_data, boot_dir)
        make_uInitrd(i_img_data, boot_dir)
        make_dtb(d_img_data, boot_dir)
        boot_script_path = os.path.join(boot_dir, self.boot_script)
        make_boot_script(boot_env, boot_script_path)
        make_boot_ini(boot_script_path, boot_dir)


class BeagleConfig(OmapConfig):

    def __init__(self):
        super(BeagleConfig, self).__init__()
        self.boot_script = 'boot.scr'
        self.bootloader_flavor = 'omap3_beagle'
        self.dtb_addr = '0x815f0000'
        self.dtb_name = 'omap3-beagle.dtb'
        self.extra_boot_args_options = (
            'earlyprintk fixrtc nocompcache vram=12M '
            'omapfb.mode=dvi:1280x720MR-16@60 mpurate=${mpurate}')
        self.initrd_addr = '0x81600000'
        self.kernel_addr = '0x80000000'
        self.load_addr = '0x80008000'
        self._serial_tty = 'ttyO2'
        self._extra_serial_opts = 'console=tty0 console=%s,115200n8'
        self._live_serial_opts = 'serialtty=%s'


class OveroConfig(OmapConfig):
    def __init__(self):
        super(OveroConfig, self).__init__()
        self.boot_script = 'boot.scr'
        self.bootloader_flavor = 'omap3_overo'
        self.dtb_addr = '0x815f0000'
        self.dtb_name = 'omap3-overo.dtb'
        self.extra_boot_args_options = (
            'earlyprintk mpurate=${mpurate} vram=12M '
            'omapdss.def_disp=${defaultdisplay} omapfb.mode=dvi:${dvimode}')
        self.initrd_addr = '0x81600000'
        self.kernel_addr = '0x80000000'
        self.load_addr = '0x80008000'
        self._extra_serial_opts = 'console=tty0 console=%s,115200n8'
        self._serial_tty = 'ttyO2'


class PandaConfig(OmapConfig):
    def __init__(self):
        super(PandaConfig, self).__init__()
        self._serial_tty = 'ttyO2'
        self.boot_script = 'boot.scr'
        self.bootloader_flavor = 'omap4_panda'
        self.dtb_addr = '0x815f0000'
        self.dtb_name = 'omap4-panda.dtb'
        self.extra_boot_args_options = (
            'earlyprintk fixrtc nocompcache vram=48M '
            'omapfb.vram=0:24M mem=456M@0x80000000 mem=512M@0xA0000000')
        self.initrd_addr = '0x81600000'
        self.kernel_addr = '0x80200000'
        self.load_addr = '0x80008000'
        self._extra_serial_opts = 'console=tty0 console=%s,115200n8'
        self._live_serial_opts = 'serialtty=%s'


class IgepConfig(BeagleConfig):
    def __init__(self):
        super(IgepConfig, self).__init__()
        self.bootloader_file_in_boot_part = False
        self.bootloader_flavor = None
        self.dtb_name = 'isee-igep-v2.dtb'

    def _make_boot_files(self, boot_env, chroot_dir, boot_dir,
                         boot_device_or_file, k_img_data, i_img_data,
                         d_img_data):
        # XXX: delete this method when hwpacks V1 can die
        assert self.hwpack_format == HardwarepackHandler.FORMAT_1
        make_uImage(self.load_addr, k_img_data, boot_dir)
        make_uInitrd(i_img_data, boot_dir)
        make_dtb(d_img_data, boot_dir)
        boot_script_path = os.path.join(boot_dir, self.boot_script)
        make_boot_script(boot_env, boot_script_path)
        make_boot_ini(boot_script_path, boot_dir)


class Ux500Config(BoardConfig):
    def __init__(self):
        super(Ux500Config, self).__init__()
        self.boot_script = 'flash.scr'
        self.extra_boot_args_options = (
            'earlyprintk rootdelay=1 fixrtc nocompcache '
            'mem=96M@0 mem_modem=32M@96M mem=44M@128M pmem=22M@172M '
            'mem=30M@194M mem_mali=32M@224M pmem_hwb=54M@256M '
            'hwmem=48M@302M mem=152M@360M')
        self.initrd_addr = '0x08000000'
        self.kernel_addr = '0x00100000'
        self.kernel_flavors = ['u8500', 'ux500']
        self.load_addr = '0x00008000'
        self.mmc_option = '1:1'
        self.serial_tty = 'ttyAMA2'
        self._extra_serial_opts = 'console=tty0 console=%s,115200n8'
        self._live_serial_opts = 'serialtty=%s'

    def _make_boot_files(self, boot_env, chroot_dir, boot_dir,
                         boot_device_or_file, k_img_data, i_img_data,
                         d_img_data):
        # XXX: delete this method when hwpacks V1 can die
        assert self.hwpack_format == HardwarepackHandler.FORMAT_1
        make_uImage(self.load_addr, k_img_data, boot_dir)
        make_uInitrd(i_img_data, boot_dir)
        boot_script_path = os.path.join(boot_dir, self.boot_script)
        make_boot_script(boot_env, boot_script_path)


class SnowballSdConfig(Ux500Config):
    '''Use only with --mmc option. Creates the standard vfat and ext2
       partitions for kernel and rootfs on an SD card.
       Note that the Snowball board needs a loader partition on the
       internal eMMC flash to boot. That partition is created with
       the SnowballConfigImage configuration.'''
    def __init__(self):
        super(SnowballSdConfig, self).__init__()

    def _make_boot_files(self, boot_env, chroot_dir, boot_dir,
                         boot_device_or_file, k_img_data, i_img_data,
                         d_img_data):
        # XXX: delete this method when hwpacks V1 can die
        assert self.hwpack_format == HardwarepackHandler.FORMAT_1
        make_uImage(self.load_addr, k_img_data, boot_dir)
        boot_script_path = os.path.join(boot_dir, self.boot_script)
        make_boot_script(boot_env, boot_script_path)


class SnowballEmmcConfig(SnowballSdConfig):
    '''Use only with --image option. Creates a raw image which contains an
       additional (raw) loader partition, containing some boot stages
       and u-boot.'''
    SNOWBALL_LOADER_START_S = (128 * 1024) / SECTOR_SIZE
    TOC_SIZE = 512

    def __init__(self):
        super(SnowballEmmcConfig, self).__init__()
        # Boot ROM looks for a boot table of contents (TOC) at 0x20000
        # Actually, it first looks at address 0, but that's where l-m-c
        # puts the MBR, so the boot loader skips that address.
        self.supports_writing_to_mmc = False
        self.snowball_startup_files_config = 'startfiles.cfg'

    def get_v1_sfdisk_cmd(self, should_align_boot_part=None):
        """Return the sfdisk command to partition the media.

        :param should_align_boot_part: Ignored.

        The Snowball partitioning scheme depends on whether the target is
        a raw image or an SD card. Both targets have the normal
        FAT 32 boot partition and EXT? root partition.
        The raw image prepends these two partitions with a raw loader
        partition, containing HW-dependent boot stages up to and including
        u-boot. This is done since the boot rom always boots off the internal
        memory; there simply is no point to having a loader partition
        on SD card.
        """
        # boot ROM expects bootloader at 0x20000, which is sector 0x100
        # with the usual SECTOR_SIZE of 0x200.
        # (sector 0 is MBR / partition table)
        loader_start, loader_end, loader_len = align_partition(
            self.SNOWBALL_LOADER_START_S,
            self.LOADER_MIN_SIZE_S, 1, PART_ALIGN_S)

        boot_start, boot_end, boot_len = align_partition(
            loader_end + 1, self.BOOT_MIN_SIZE_S, PART_ALIGN_S, PART_ALIGN_S)
        # we ignore _root_end / _root_len and return an sfdisk command to
        # instruct the use of all remaining space; XXX if we had some root size
        # config, we could do something more sensible
        root_start, _root_end, _root_len = align_partition(
            boot_end + 1, self.ROOT_MIN_SIZE_S, PART_ALIGN_S, PART_ALIGN_S)

        return '%s,%s,0xDA\n%s,%s,0x0C,*\n%s,,,-' % (
        loader_start, loader_len, boot_start, boot_len, root_start)

    def _make_boot_files(self, boot_env, chroot_dir, boot_dir,
                         boot_device_or_file, k_img_data, i_img_data,
                         d_img_data):
        # XXX: delete this method when hwpacks V1 can die
        assert self.hwpack_format == HardwarepackHandler.FORMAT_1
        make_uImage(self.load_addr, k_img_data, boot_dir)
        boot_script_path = os.path.join(boot_dir, self.boot_script)
        make_boot_script(boot_env, boot_script_path)
        self.populate_raw_partition(boot_device_or_file, chroot_dir)

    def populate_raw_partition(self, boot_device_or_file, chroot_dir):
        # Populate created raw partition with TOC and startup files.
        _, toc_filename = tempfile.mkstemp()
        config_files_dir = self.snowball_config(chroot_dir)
        new_files = self.get_file_info(chroot_dir, config_files_dir)
        with open(toc_filename, 'wb') as toc:
            self.create_toc(toc, new_files)
        self.install_snowball_boot_loader(toc_filename, new_files,
                                         boot_device_or_file,
                                         self.SNOWBALL_LOADER_START_S,
                                         self.delete_startupfiles)
        self.delete_file(toc_filename)
        if self.delete_startupfiles:
            self.delete_file(os.path.join(config_files_dir,
                                         self.snowball_startup_files_config))

    def snowball_config(self, chroot_dir):
        # We will find the startupfiles in the target boot partition.
        return os.path.join(chroot_dir, 'boot')

    @property
    def delete_startupfiles(self):
        # The startupfiles will have been installed to the target boot
        # partition by the hwpack, and should be deleted so we don't leave
        # them on the target system.
        return True

    def install_snowball_boot_loader(self, toc_file_name, files,
                                     boot_device_or_file, start_sector,
                                     delete_startupfiles=False):
        ''' Copies TOC and boot files into the boot partition.
        A sector size of 1 is used for some files, as they do not
        necessarily start on an even address. '''
        assert os.path.getsize(toc_file_name) <= self.TOC_SIZE
        _dd(toc_file_name, boot_device_or_file, seek=start_sector)

        for file in files:
            # XXX We need checks that these files do not overwrite each
            # other. This code assumes that offset and file sizes are ok.
            filename = file['filename']
            if (file['offset'] % SECTOR_SIZE) != 0:
                seek_bytes = start_sector * SECTOR_SIZE + file['offset']
                _dd(filename, boot_device_or_file, block_size=1,
                    seek=seek_bytes)
            else:
                seek_sectors = start_sector + file['offset'] / SECTOR_SIZE
                _dd(filename, boot_device_or_file, seek=seek_sectors)
            if delete_startupfiles:
                self.delete_file(filename)

    def delete_file(self, file_path):
            cmd = ["rm", "%s" % file_path]
            proc = cmd_runner.run(cmd, as_root=True)
            proc.wait()

    def create_toc(self, f, files):
        ''' Writes a table of contents of the boot binaries.
        Boot rom searches this table to find the binaries.'''
        # Format string means: < little endian,
        # I; unsigned int; offset,
        # I; unsigned int; size,
        # I; unsigned int; flags,
        # i; int; align,
        # i; int; load_address,
        # 12s; string of char; name
        # http://igloocommunity.org/support/index.php/ConfigPartitionOverview
        toc_format = '<IIIii12s'
        for file in files:
            assert len(file['section_name']) < 12, (
                "Section name %s too large" % file['section_name'])
            flags = 0
            load_adress = file['align']
            data = struct.pack(toc_format, file['offset'], file['size'],
                               flags, file['align'], load_adress,
                               file['section_name'])
            f.write(data)

    def get_file_info(self, chroot_dir, config_files_dir):
        ''' Fills in the offsets of files that are located in
        non-absolute memory locations depending on their sizes.'
        Also fills in file sizes'''
        ofs = self.TOC_SIZE
        files = []
        with open(os.path.join(config_files_dir,
                               self.snowball_startup_files_config),
                  'r') as info_file:
            for line in info_file:
                file_data = line.split()
                if len(file_data) == 0:
                    # Line contains only whitespace
                    continue
                if file_data[0][0] == '#':
                    continue
                if file_data[1].startswith('/'):
                    filename = os.path.join(chroot_dir,
                                            file_data[1].lstrip('/'))
                else:
                    filename = os.path.join(config_files_dir, file_data[1])
                assert os.path.exists(filename), "File %s does not exist, " \
                    "please check the startfiles config file." % file_data[1]
                address = long(file_data[3], 16)
                if address != 0:
                    ofs = address
                size = os.path.getsize(filename)
                files.append({'section_name': file_data[0],
                              'filename': filename,
                              'align': int(file_data[2]),
                              'offset': ofs,
                              'size': size,
                              'load_adress': file_data[4]})
                ofs += size
        return files


class Mx5Config(BoardConfig):
    def __init__(self):
        super(Mx5Config, self).__init__()
        self.boot_script = 'boot.scr'
        self.mmc_option = '0:2'
        self.mmc_part_offset = 1
        self.serial_tty = 'ttymxc0'
        self._extra_serial_opts = 'console=tty0 console=%s,115200n8'
        self._live_serial_opts = 'serialtty=%s'

    def get_v1_sfdisk_cmd(self, should_align_boot_part=None):
        """Return the sfdisk command to partition the media.

        :param should_align_boot_part: Ignored.

        This i.MX5 implementation returns a non-FS data bootloader partition,
        followed by a FAT32 boot partition, followed by a root partition.
        """
        # boot ROM expects bootloader at 0x400 which is sector 2 with the usual
        # SECTOR_SIZE of 512; we could theoretically leave sector 1 unused, but
        # older bootloaders like RedBoot might store the environment from 0x0
        # onwards, so it's safer to just start at the first sector, sector 1
        # (sector 0 is MBR / partition table)
        loader_start, loader_end, loader_len = align_partition(
            1, self.LOADER_MIN_SIZE_S, 1, PART_ALIGN_S)

        boot_start, boot_end, boot_len = align_partition(
            loader_end + 1, self.BOOT_MIN_SIZE_S, PART_ALIGN_S, PART_ALIGN_S)
        # we ignore _root_end / _root_len and return a sfdisk command to
        # instruct the use of all remaining space; XXX if we had some root size
        # config, we could do something more sensible
        root_start, _root_end, _root_len = align_partition(
            boot_end + 1, self.ROOT_MIN_SIZE_S, PART_ALIGN_S, PART_ALIGN_S)

        return '%s,%s,0xDA\n%s,%s,0x0C,*\n%s,,,-' % (
            loader_start, loader_len, boot_start, boot_len, root_start)

    def _make_boot_files(self, boot_env, chroot_dir, boot_dir,
                         boot_device_or_file, k_img_data, i_img_data,
                         d_img_data):
        # XXX: delete this method when hwpacks V1 can die
        assert self.hwpack_format == HardwarepackHandler.FORMAT_1
        with self.hardwarepack_handler:
            bootloader_file = self.get_file('bootloader_file',
                default=os.path.join(
                    chroot_dir, 'usr', 'lib', 'u-boot', self.bootloader_flavor,
                    'u-boot.imx'))
            install_mx5_boot_loader(bootloader_file, boot_device_or_file,
                                    self.LOADER_MIN_SIZE_S)
        make_uImage(self.load_addr, k_img_data, boot_dir)
        make_uInitrd(i_img_data, boot_dir)
        make_dtb(d_img_data, boot_dir)
        boot_script_path = os.path.join(boot_dir, self.boot_script)
        make_boot_script(boot_env, boot_script_path)


class Mx51Config(Mx5Config):
    def __init__(self):
        super(Mx51Config, self).__init__()
        self.dtb_addr = '0x91ff0000'
        self.initrd_addr = '0x92000000'
        self.kernel_addr = '0x90000000'
        self.kernel_flavors = ['linaro-mx51', 'linaro-lt-mx5']
        self.load_addr = '0x90008000'


class Mx53Config(Mx5Config):
    def __init__(self):
        super(Mx53Config, self).__init__()
        self.dtb_addr = '0x71ff0000'
        self.initrd_addr = '0x72000000'
        self.kernel_addr = '0x70000000'
        self.kernel_flavors = ['linaro-lt-mx53', 'linaro-lt-mx5']
        self.load_addr = '0x70008000'


class EfikamxConfig(Mx51Config):
    def __init__(self):
        super(EfikamxConfig, self).__init__()
        self.bootloader_flavor = 'efikamx'
        self.dtb_name = 'genesi-efikamx.dtb'


class EfikasbConfig(Mx51Config):
    def __init__(self):
        super(EfikasbConfig, self).__init__()
        self.bootloader_flavor = 'efikasb'
        self.dtb_name = 'genesi-efikasb.dtb'


class Mx51evkConfig(Mx51Config):
    def __init__(self):
        super(Mx51evkConfig, self).__init__()
        self.bootloader_flavor = 'mx51evk'
        self.dtb_name = 'mx51-babbage.dtb'


class Mx53LoCoConfig(Mx53Config):
    def __init__(self):
        super(Mx53LoCoConfig, self).__init__()
        self.bootloader_flavor = 'mx53loco'
        self.dtb_name = 'mx53-loco.dtb'


class VexpressConfig(BoardConfig):
    def __init__(self):
        super(VexpressConfig, self).__init__()
        self.boot_script = 'boot.scr'
        self.bootloader_file_in_boot_part = True
        self.bootloader_flavor = 'ca9x4_ct_vxp'
        # ARM Boot Monitor is used to load u-boot, uImage etc. into flash and
        # only allows for FAT16
        self.fat_size = 16
        self.initrd_addr = '0x62000000'
        self.kernel_addr = '0x60000000'
        self.kernel_flavors = ['linaro-vexpress']
        self.load_addr = '0x60008000'
        self.serial_tty = 'ttyAMA0'
        self._extra_serial_opts = 'console=tty0 console=%s,38400n8'
        self._live_serial_opts = 'serialtty=%s'

    def _make_boot_files(self, boot_env, chroot_dir, boot_dir,
                         boot_device_or_file, k_img_data, i_img_data,
                         d_img_data):
        make_uImage(self.load_addr, k_img_data, boot_dir)
        make_uInitrd(i_img_data, boot_dir)


class VexpressA9Config(VexpressConfig):
    # For now, this is a duplicate of VexpressConfig.
    # In future, there will also be A5 and A15 variants.
    # For all of these, there should never be any V1 hardware packs.
    def __init__(self):
        super(VexpressA9Config, self).__init__()


class FastModelConfig(BoardConfig):
    def __init__(self):
        super(FastModelConfig, self).__init__()
        self.supports_writing_to_mmc = False

    def _get_bootcmd(self, i_img_data, d_img_data):
        """Get the bootcmd for FastModel.

        We override this as we don't do uboot.
        """
        return ""

    def _make_boot_files_v2(self, boot_env, chroot_dir, boot_dir,
                         boot_device_or_file, k_img_data, i_img_data,
                         d_img_data):
        output_dir = os.path.dirname(boot_device_or_file)

        # There are 2 kinds of models now, VE and Foundation
        bw_ve = _get_file_matching("%s/boot/img.axf" % chroot_dir)
        bw_foundation = _get_file_matching("%s/boot/img-foundation.axf" %
                                chroot_dir)

        for filename in (bw_ve, bw_foundation, k_img_data,
                         i_img_data, d_img_data):
            if filename != None:
                copy_drop(filename, output_dir)


class SamsungConfig(BoardConfig):
    def __init__(self):
        super(SamsungConfig, self).__init__()
        self._extra_serial_opts = None

    def get_v1_sfdisk_cmd(self, should_align_boot_part=False):
        # bootloaders partition needs to hold BL1, U-Boot environment, and BL2
        loaders_min_len = (self.samsung_bl1_start + self.samsung_bl1_len +
            self.samsung_bl2_len + self.samsung_env_len)

        # bootloaders partition
        loaders_start, loaders_end, loaders_len = align_partition(
            1, loaders_min_len, 1, PART_ALIGN_S)

        # FAT boot partition
        boot_start, boot_end, boot_len = align_partition(
            loaders_end + 1, self.BOOT_MIN_SIZE_S, PART_ALIGN_S, PART_ALIGN_S)

        # root partition
        # we ignore _root_end / _root_len and return a sfdisk command to
        # instruct the use of all remaining space; XXX if we had some root size
        # config, we could do something more sensible
        root_start, _root_end, _root_len = align_partition(
            boot_end + 1, self.ROOT_MIN_SIZE_S, PART_ALIGN_S, PART_ALIGN_S)

        return '%s,%s,0xDA\n%s,%s,0x0C,*\n%s,,,-' % (
            loaders_start, loaders_len, boot_start, boot_len, root_start)

    def _make_boot_files(self, boot_env, chroot_dir, boot_dir,
                         boot_device_or_file, k_img_data, i_img_data,
                         d_img_data):
        # XXX: delete this method when hwpacks V1 can die
        assert self.hwpack_format == HardwarepackHandler.FORMAT_1
        self.install_samsung_boot_loader(self._get_samsung_spl(chroot_dir),
            self._get_samsung_bootloader(chroot_dir), boot_device_or_file)
        env_size = self.samsung_env_len * SECTOR_SIZE
        env_file = make_flashable_env(boot_env, env_size)
        _dd(env_file, boot_device_or_file, seek=self.samsung_env_start)

        make_uImage(self.load_addr, k_img_data, boot_dir)
        make_uInitrd(i_img_data, boot_dir)

        # unused at the moment once FAT support enabled for the
        # Samsung u-boot this can be used bug 727978
        boot_script_path = os.path.join(boot_dir, self.boot_script)
        make_boot_script(boot_env, boot_script_path)

    def _get_samsung_spl(self, chroot_dir):
        # XXX: delete this method when hwpacks V1 can die
        assert self.hwpack_format == HardwarepackHandler.FORMAT_1
        spl_dir = os.path.join(
            chroot_dir, 'usr', 'lib', 'u-boot', self.bootloader_flavor)
        old_spl_path = os.path.join(spl_dir, 'v310_mmc_spl.bin')
        new_spl_path = os.path.join(spl_dir, 'u-boot-mmc-spl.bin')
        new_new_spl_path = os.path.join(spl_dir, 'origen-spl.bin')
        samsung_spl_path_4 = os.path.join(spl_dir, 'origen_quad-spl.bin')

        spl_file = old_spl_path
        # The new upstream u-boot filename has changed
        if not os.path.exists(spl_file):
            spl_file = new_spl_path

        # The new upstream u-boot filename has changed again
        if not os.path.exists(spl_file):
            spl_file = new_new_spl_path

        # upstream u-boot filename is dependent on board name
        if not os.path.exists(spl_file):
            spl_file = samsung_spl_path_4

        if not os.path.exists(spl_file):
            # missing SPL loader
            raise AssertionError("Couldn't find the SPL file, tried %s and %s"
                                 % (old_spl_path, new_spl_path))
        return spl_file

    def _get_samsung_bootloader(self, chroot_dir):
        # XXX: delete this method when hwpacks V1 can die
        assert self.hwpack_format == HardwarepackHandler.FORMAT_1
        bootloader_file = os.path.join(
            chroot_dir, 'usr', 'lib', 'u-boot', self.bootloader_flavor,
            'u-boot.bin')
        return bootloader_file

    def populate_raw_partition(self, boot_device_or_file, chroot_dir):
        # Zero the env so that the boot_script will get loaded
        _dd("/dev/zero", boot_device_or_file, count=self.samsung_env_len,
            seek=self.samsung_env_start)
        # Populate created raw partition with BL1 and u-boot
        spl_file = os.path.join(chroot_dir, 'boot', 'u-boot-mmc-spl.bin')
        assert os.path.getsize(spl_file) <= (
            self.samsung_bl1_len * SECTOR_SIZE), (
            "%s is larger than Samsung BL1 size" % spl_file)
        _dd(spl_file, boot_device_or_file, seek=self.samsung_bl1_start)
        uboot_file = os.path.join(chroot_dir, 'boot', 'u-boot.bin')
        assert os.path.getsize(uboot_file) <= (
            self.samsung_bl2_len * SECTOR_SIZE), (
            "%s is larger than Samsung BL2 size" % uboot_file)
        _dd(uboot_file, boot_device_or_file, seek=self.samsung_bl2_start)


class SMDKV310Config(SamsungConfig):
    def __init__(self):
        super(SMDKV310Config, self).__init__()
        self.boot_script = 'boot.scr'
        self.bootloader_flavor = 'smdkv310'
        self.initrd_addr = '0x42000000'
        self.kernel_addr = '0x40007000'
        self.kernel_flavors = ['s5pv310']
        self.load_addr = '0x40008000'
        self.mmc_option = '0:2'
        self.mmc_part_offset = 1
        self.serial_tty = 'ttySAC1'
        self._extra_serial_opts = 'console=%s,115200n8'

    def _get_boot_env(self, is_live, is_lowmem, consoles, rootfs_id,
                      i_img_data, d_img_data):
        boot_env = super(SamsungConfig, self)._get_boot_env(
            is_live, is_lowmem, consoles, rootfs_id, i_img_data, d_img_data)

        boot_env["ethact"] = "smc911x-0"
        boot_env["ethaddr"] = "00:40:5c:26:0a:5b"

        return boot_env


class OrigenConfig(SamsungConfig):
    # TODO test
    def __init__(self):
        super(OrigenConfig, self).__init__()
        self.boot_script = 'boot.scr'
        self.bootloader_flavor = 'origen'
        self.initrd_addr = '0x42000000'
        self.kernel_addr = '0x40007000'
        self.kernel_flavors = ['origen']
        self.load_addr = '0x40008000'
        self.mmc_option = '0:2'
        self.mmc_part_offset = 1
        self.serial_tty = 'ttySAC2'
        self._extra_serial_opts = 'console=%s,115200n8'


class OrigenQuadConfig(SamsungConfig):
    bootloader_flavor = 'origen_quad'
    serial_tty = 'ttySAC2'
    _extra_serial_opts = 'console=%s,115200n8'
    kernel_addr = '0x40007000'
    initrd_addr = '0x42000000'
    load_addr = '0x40008000'
    kernel_flavors = ['origen_quad']
    boot_script = 'boot.scr'
    mmc_part_offset = 1
    mmc_option = '0:2'
    samsung_bl1_len = 48
    samsung_bl2_start = 49
    samsung_env_start = 1073


class I386Config(BoardConfig):
    # define bootloader
    BOOTLOADER_CMD = 'grub-install'
    BOOTLOADER_CFG_FILE = 'grub/grub.cfg'
    BOOTLOADER_CFG = """
    set timeout=3
    set default='0'
    menuentry 'core' {
            linux /%s root=LABEL=rootfs ro %s
            initrd /%s
    }"""

    def __init__(self):
        super(I386Config, self).__init__()
        self.kernel_flavors = ['generic', 'pae']
        self.serial_tty = 'ttyS0'
        self._extra_serial_opts = 'console=tty0 console=%s,115200n8'
        self._live_serial_opts = 'serialtty=%s'

    def _make_boot_files(self, boot_env, chroot_dir, boot_dir,
                         boot_device_or_file, k_img_data, i_img_data,
                         d_img_data):
        # copy image and init into boot partition
        cmd_runner.run(['cp', k_img_data, boot_dir], as_root=True).wait()
        cmd_runner.run(['cp', i_img_data, boot_dir], as_root=True).wait()

        # create a loop device with the whole image
        device = Device(boot_device_or_file)
        img_size = device.getLength() * SECTOR_SIZE
        img_loop = register_loopback(boot_device_or_file, 0, img_size)

        # install bootloader
        cmd_runner.run([self.BOOTLOADER_CMD, '--boot-directory=%s' % boot_dir,
            '--modules', 'part_msdos', img_loop],
            as_root=True).wait()

        # generate loader config file
        loader_config = self.BOOTLOADER_CFG % (os.path.basename(k_img_data),
            self.extra_serial_opts, os.path.basename(i_img_data))

        _, tmpfile = tempfile.mkstemp()
        atexit.register(os.unlink, tmpfile)
        with open(tmpfile, 'w') as fd:
            fd.write(loader_config)

        cmd_runner.run(['cp', tmpfile, os.path.join(boot_dir,
            self.BOOTLOADER_CFG_FILE)], as_root=True).wait()

    def _make_boot_files_v2(self, boot_env, chroot_dir, boot_dir,
                            boot_device_or_file, k_img_data, i_img_data,
                            d_img_data):
        # reuse hwpack v1 function
        self._make_boot_files(boot_env, chroot_dir, boot_dir,
                              boot_device_or_file, k_img_data, i_img_data,
                              d_img_data)


class BoardConfigException(Exception):
    """General board config exception."""


board_configs = {
    'beagle': BeagleConfig,
    'efikamx': EfikamxConfig,
    'efikasb': EfikasbConfig,
    'fastmodel': FastModelConfig,
    'i386': I386Config,
    'igep': IgepConfig,
    'mx51evk': Mx51evkConfig,
    'mx53loco': Mx53LoCoConfig,
    'mx6qsabrelite': BoardConfig,
    'origen': OrigenConfig,
    'overo': OveroConfig,
    'panda': PandaConfig,
    'smdkv310': SMDKV310Config,
<<<<<<< HEAD
    'snowball_emmc': SnowballEmmcConfig,
    'snowball_sd': SnowballSdConfig,
    'ux500': Ux500Config,
    'vexpress': VexpressConfig,
    'vexpress-a9': VexpressA9Config,
=======
    'origen': OrigenConfig,
    'origen_quad': OrigenQuadConfig,
    'mx6qsabrelite': BoardConfig,
    'i386': I386Config,
>>>>>>> 7940c230
    }


def get_board_config(board):
    """Get the board configuration for the specified board.

    :param board: The name of the board to get the configuration of.
    :type board: str
    """
    clazz = board_configs.get(board, None)
    if clazz:
        return clazz()
    else:
        raise BoardConfigException("Board name '%s' has no configuration "
                                   "available." % board)


def _dd(input_file, output_file, block_size=SECTOR_SIZE, count=None, seek=None,
        skip=None):
    """Wrapper around the dd command"""
    cmd = [
        "dd", "if=%s" % input_file, "of=%s" % output_file,
        "bs=%s" % block_size, "conv=notrunc"]
    if count is not None:
        cmd.append("count=%s" % count)
    if seek is not None:
        cmd.append("seek=%s" % seek)
    if skip is not None:
        cmd.append("skip=%s" % skip)
    proc = cmd_runner.run(cmd, as_root=True)
    proc.wait()


def _run_mkimage(img_type, load_addr, entry_point, name, img_data, img,
                 stdout=None, as_root=True):
    cmd = ['mkimage',
           '-A', 'arm',
           '-O', 'linux',
           '-T', img_type,
           '-C', 'none',
           '-a', load_addr,
           '-e', load_addr,
           '-n', name,
           '-d', img_data,
           img]
    proc = cmd_runner.run(cmd, as_root=as_root, stdout=stdout)
    proc.wait()
    return proc.returncode


def _get_file_matching(regex):
    """Return a file whose path matches the given regex.

    If zero or more than one files match, raise a ValueError.
    """
    files = glob.glob(regex)
    if len(files) == 1:
        return files[0]
    elif len(files) == 0:
        return None
    else:
        # TODO: Could ask the user to chosse which file to use instead of
        # raising an exception.
        raise ValueError("Too many files matching '%s' found." % regex)


def make_uImage(load_addr, img_data, boot_disk):
    img = '%s/uImage' % boot_disk
    return _run_mkimage('kernel', load_addr, load_addr, 'Linux', img_data, img)


def make_uInitrd(img_data, boot_disk):
    img = '%s/uInitrd' % boot_disk
    return _run_mkimage('ramdisk', '0', '0', 'initramfs', img_data, img)


def make_dtb(img_data, boot_disk):
    img = None
    if img_data is not None:
        img = '%s/board.dtb' % boot_disk
        cmd_runner.run(['cp', img_data, img], as_root=True).wait()
    return img


def get_plain_boot_script_contents(boot_env):
    # We use double quotes to avoid u-boot argument limits
    # while retaining the ability to expand variables. See
    # https://bugs.launchpad.net/linaro-image-tools/+bug/788765
    # for more.
    return (
        'setenv initrd_high "%(initrd_high)s"\n'
        'setenv fdt_high "%(fdt_high)s"\n'
        'setenv bootcmd "%(bootcmd)s"\n'
        'setenv bootargs "%(bootargs)s"\n'
        "boot"
        % boot_env)


def make_boot_script(boot_env, boot_script_path):
    boot_script_data = get_plain_boot_script_contents(boot_env)
    # Need to save the boot script data into a file that will be passed to
    # mkimage.
    _, tmpfile = tempfile.mkstemp()
    atexit.register(os.unlink, tmpfile)
    plain_boot_script = os.path.join(
        os.path.dirname(boot_script_path), 'boot.txt')
    with open(tmpfile, 'w') as fd:
        fd.write(boot_script_data)
    cmd_runner.run(['cp', tmpfile, plain_boot_script], as_root=True).wait()
    return _run_mkimage(
        'script', '0', '0', 'boot script', plain_boot_script, boot_script_path)


def make_flashable_env(boot_env, env_size):
    env_strings = ["%s=%s" % (k, v) for k, v in boot_env.items()]
    env_strings.sort()
    env = struct.pack('B', 0).join(env_strings)

    # we still need to zero-terminate the last string, and 4 bytes for crc
    assert len(env) + 1 + 4 <= env_size, (
        "environment doesn't fit in %s bytes" % env_size)

    # pad the rest of the env for the CRC calc; the "s" format will write zero
    # bytes to pad the (empty) string to repeat count
    env += struct.pack('%ss' % (env_size - len(env) - 4), '')

    crc = crc32(env)
    env = struct.pack('<i', crc) + env

    _, tmpfile = tempfile.mkstemp()

    with open(tmpfile, 'w') as fd:
        fd.write(env)

    return tmpfile


def install_mx5_boot_loader(imx_file, boot_device_or_file, loader_min_size):
    # bootloader partition starts at +1s but we write the file at +2s, so we
    # need to check that the bootloader partition minus 1s is at least as large
    # as the u-boot binary; note that the real bootloader partition might be
    # larger than LOADER_MIN_SIZE_S, but if u-boot is larger it's a sign we
    # need to bump LOADER_MIN_SIZE_S
    max_size = (loader_min_size - 1) * SECTOR_SIZE
    assert os.path.getsize(imx_file) <= max_size, (
        "%s is larger than guaranteed bootloader partition size" % imx_file)
    _dd(imx_file, boot_device_or_file, seek=2)


def _get_mlo_file(chroot_dir):
    # XXX bug=702645: This is a temporary solution to make sure l-m-c works
    # with any version of x-loader-omap. The proper solution is to have
    # hwpacks specify the location of the MLO file or include just the MLO
    # file instead of an x-loader-omap package.
    # This pattern matches the path of MLO files installed by the latest
    # x-loader-omap package (e.g. /usr/lib/x-loader/<version>/MLO)
    files = glob.glob(
        os.path.join(chroot_dir, 'usr', 'lib', '*', '*', 'MLO'))
    if len(files) == 0:
        # This one matches the path of MLO files installed by older
        # x-loader-omap package (e.g. /usr/lib/x-loader-omap[34]/MLO)
        files = glob.glob(
            os.path.join(chroot_dir, 'usr', 'lib', '*', 'MLO'))
    if len(files) == 1:
        return files[0]
    elif len(files) > 1:
        raise AssertionError(
            "More than one MLO file found on %s" % chroot_dir)
    else:
        raise AssertionError("No MLO files found on %s" % chroot_dir)


def install_omap_boot_loader(chroot_dir, boot_disk, cls):
    with cls.hardwarepack_handler:
        try:
            default = _get_mlo_file(chroot_dir)
        except AssertionError:
            default = None
        mlo_file = cls.get_file('spl_file', default=default)
        cmd_runner.run(["cp", "-v", mlo_file, boot_disk], as_root=True).wait()
        # XXX: Is this really needed?
        cmd_runner.run(["sync"]).wait()


def make_boot_ini(boot_script_path, boot_disk):
    proc = cmd_runner.run(
        ["cp", "-v", boot_script_path, "%s/boot.ini" % boot_disk],
        as_root=True)
    proc.wait()<|MERGE_RESOLUTION|>--- conflicted
+++ resolved
@@ -1617,21 +1617,15 @@
     'mx53loco': Mx53LoCoConfig,
     'mx6qsabrelite': BoardConfig,
     'origen': OrigenConfig,
+    'origen_quad': OrigenQuadConfig,
     'overo': OveroConfig,
     'panda': PandaConfig,
     'smdkv310': SMDKV310Config,
-<<<<<<< HEAD
     'snowball_emmc': SnowballEmmcConfig,
     'snowball_sd': SnowballSdConfig,
     'ux500': Ux500Config,
     'vexpress': VexpressConfig,
     'vexpress-a9': VexpressA9Config,
-=======
-    'origen': OrigenConfig,
-    'origen_quad': OrigenQuadConfig,
-    'mx6qsabrelite': BoardConfig,
-    'i386': I386Config,
->>>>>>> 7940c230
     }
 
 

--- conflicted
+++ resolved
@@ -591,11 +591,7 @@
     def create_toc(cls, f, files):
         ''' Writes a table of contents of the boot binaries.
         Boot rom searches this table to find the binaries.'''
-<<<<<<< HEAD
         for file in files:
-=======
-        for section_name, filename, align, offset, size in files:
->>>>>>> 37f7507b
             # Format string means: < little endian,
             # I; unsigned int; offset,
             # I; unsigned int; size,
@@ -604,18 +600,10 @@
             # i; int; load_address,
             # 12s; string of char; name
             # http://igloocommunity.org/support/index.php/ConfigPartitionOverview
-<<<<<<< HEAD
-            data = struct.pack('<IIIii12s',
-                               file['address'],
-                               file['size'],
-                               0, file['flag'], file['flag'],
-                               file['section'])
-=======
             flags = 0
-            load_adress = align
-            data = struct.pack('<IIIii12s', offset, size, flags, align,
-                               load_adress, section_name)
->>>>>>> 37f7507b
+            load_adress = file['align']
+            data = struct.pack('<IIIii12s', file['offset'], file['size'], flags,
+                               file['align'], load_adress, file['section_name'])
             f.write(data)
 
     @classmethod

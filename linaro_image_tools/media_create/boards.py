# Copyright (C) 2010, 2011 Linaro
#
# Author: Guilherme Salgado <guilherme.salgado@linaro.org>
#
# This file is part of Linaro Image Tools.
#
# Linaro Image Tools is free software: you can redistribute it and/or modify
# it under the terms of the GNU General Public License as published by
# the Free Software Foundation, either version 3 of the License, or
# (at your option) any later version.
#
# Linaro Image Tools is distributed in the hope that it will be useful,
# but WITHOUT ANY WARRANTY; without even the implied warranty of
# MERCHANTABILITY or FITNESS FOR A PARTICULAR PURPOSE.  See the
# GNU General Public License for more details.
#
# You should have received a copy of the GNU General Public License
# along with Linaro Image Tools.  If not, see <http://www.gnu.org/licenses/>.

"""Configuration for boards supported by linaro-media-create.

To add support for a new board, you need to create a subclass of
BoardConfig, set appropriate values for its variables and add it to
board_configs at the bottom of this file.
"""

import atexit
import glob
import os
import re
import tempfile
import struct
from binascii import crc32
import tarfile
import ConfigParser
import shutil

from linaro_image_tools import cmd_runner

from linaro_image_tools.media_create.partitions import SECTOR_SIZE


KERNEL_GLOB = 'vmlinuz-*-%(kernel_flavor)s'
INITRD_GLOB = 'initrd.img-*-%(kernel_flavor)s'
DTB_GLOB = 'dt-*-%(kernel_flavor)s/%(dtb_name)s'

# Notes:
# * since we align partitions on 4 MiB by default, geometry is currently 128
#   heads and 32 sectors (2 MiB) as to have CHS-aligned partition start/end
#   offsets most of the time and hence avoid some warnings with disk
#   partitioning tools
# * apparently some OMAP3 ROMs don't tolerate vfat length of an odd number of
#   sectors (only sizes rounded to 1 KiB seem to boot)
# * we want partitions aligned on 4 MiB as to get the best performance and
#   limit wear-leveling
# * image_size is passed on the command-line and should preferably be a power
#   of 2; it should be used as a "don't go over this size" information for a
#   real device, and a "give me a file exactly this big" requirement for an
#   image file.  Having exactly a power of 2 helps with QEMU; there seem to be
#   some truncating issues otherwise. XXX to be researched

# align on 4 MiB
PART_ALIGN_S = 4 * 1024 * 1024 / SECTOR_SIZE


def align_up(value, align):
    """Round value to the next multiple of align."""
    return (value + align - 1) / align * align

# Samsung v310 implementation notes and terminology
#
# * BL0, BL1 etc. are the various bootloaders in order of execution
# * BL0 is the first stage bootloader, located in ROM; it loads a 32s long BL1
#   from MMC offset +1s and runs it
# * BL1 is the secondary program loader (SPL), a small (< 14k) version of
#   U-Boot with a checksum; it inits DRAM and loads a 1024s long BL2 to DRAM
#   from MMC offset +65s
# * BL2 is U-Boot; it loads its 32s (16 KiB) long environment from MMC offset
#   +33s which tells it to load a boot.scr from the first FAT partition of the
#   MMC
#
# Layout:
# +0s: part table / MBR, 1s long
# +1s: BL1/SPL, 32s long
# +33s: U-Boot environment, 32s long
# +65s: U-Boot, 1024s long
# >= +1089s: FAT partition with boot script (boot.scr), kernel (uImage) and
#            initrd (uInitrd)
SAMSUNG_V310_BL1_START = 1
SAMSUNG_V310_BL1_LEN = 32
SAMSUNG_V310_ENV_START = SAMSUNG_V310_BL1_START + SAMSUNG_V310_BL1_LEN
SAMSUNG_V310_ENV_LEN = 32
assert SAMSUNG_V310_ENV_START == 33, "BL1 expects u-boot environment at +33s"
assert SAMSUNG_V310_ENV_LEN * SECTOR_SIZE == 16 * 1024, (
    "BL1 expects u-boot environment to be 16 KiB")
SAMSUNG_V310_BL2_START = SAMSUNG_V310_ENV_START + SAMSUNG_V310_ENV_LEN
SAMSUNG_V310_BL2_LEN = 1024
assert SAMSUNG_V310_BL2_LEN * SECTOR_SIZE == 512 * 1024, (
    "BL1 expects BL2 (u-boot) to be 512 KiB")


def align_partition(min_start, min_length, start_alignment, end_alignment):
    """Compute partition start and end offsets based on specified constraints.

    :param min_start: Minimal start offset of partition
    :param min_lengh: Minimal length of partition
    :param start_alignment: Alignment of this partition
    :param end_alignment: Alignment of the data following this partition
    :return: start offset, end offset (inclusive), length
    """
    start = align_up(min_start, start_alignment)
    # end offset is inclusive, so substact one
    end = align_up(start + min_length, end_alignment) - 1
    # and add one to length
    length = end - start + 1
    return start, end, length


class classproperty(object):
    """A descriptor that provides @property behavior on class methods."""
    def __init__(self, getter):
        self.getter = getter

    def __get__(self, instance, cls):
        return self.getter(cls)


class HardwarepackHandler(object):
    FORMAT_1 = '1.0'
    FORMAT_2 = '2.0'
    FORMAT_MIXED = '1.0and2.0'
    metadata_filename = 'metadata'
    format_filename = 'FORMAT'
    main_section = 'main'
    hwpack_tarfiles = []
    tempdir = None

    def __init__(self, hwpacks):
        self.hwpacks = hwpacks
        self.hwpack_tarfiles = []
    
    class FakeSecHead(object):
        """ Add a fake section header to the metadata file.

        This is done so we can use ConfigParser to parse the file.
        """
        def __init__(self, fp):
            self.fp = fp
            self.sechead = '[%s]\n' % HardwarepackHandler.main_section

        def readline(self):
            if self.sechead:
                try:
                    return self.sechead
                finally:
                    self.sechead = None
            else:
                return self.fp.readline()

    def __enter__(self):
        self.tempdir = tempfile.mkdtemp()
        for hwpack in self.hwpacks:
            hwpack_tarfile = tarfile.open(hwpack, mode='r:gz')
            self.hwpack_tarfiles.append(hwpack_tarfile)
        return self

    def __exit__(self, type, value, traceback):
        for hwpack_tarfile in self.hwpack_tarfiles:
            if hwpack_tarfile is not None:
                hwpack_tarfile.close()
        self.hwpack_tarfiles = []
        if self.tempdir is not None and os.path.exists(self.tempdir):
            shutil.rmtree(self.tempdir)

    def get_field(self, section, field):
        data = None
        hwpack_with_data = None
        for hwpack_tarfile in self.hwpack_tarfiles:
            metadata = hwpack_tarfile.extractfile(self.metadata_filename)
            # Use RawConfigParser which does not support the magical interpolation
            # behavior of ConfigParser so we don't mess up metadata accidentally.
            parser = ConfigParser.RawConfigParser()
            parser.readfp(self.FakeSecHead(metadata))
            try:
                new_data = parser.get(section, field)
                if new_data is not None:
                    assert data is None, "The metadata field '%s' is set to " \
                        "'%s' and new value '%s' is found" % (field, data, new_data)
                    data = new_data
                    hwpack_with_data = hwpack_tarfile
            except ConfigParser.NoOptionError:
                continue
        return data, hwpack_with_data

    def get_format(self):
        format = None
        supported_formats = [self.FORMAT_1, self.FORMAT_2]
        for hwpack_tarfile in self.hwpack_tarfiles:
            format_file = hwpack_tarfile.extractfile(self.format_filename)
            format_string = format_file.read().strip()
            if not format_string in supported_formats:
                raise AssertionError(
                    "Format version '%s' is not supported." % \
                        format_string)
            if format is None:
                format = format_string
            elif format != format_string:
                return self.FORMAT_MIXED
        return format

    def get_file(self, file_alias):
        file_name, hwpack_tarfile = self.get_field(self.main_section,
                                                   file_alias)
        if file_name is not None:
            hwpack_tarfile.extract(file_name, self.tempdir)
            file_name = os.path.join(self.tempdir, file_name)
        return file_name


class BoardConfig(object):
    """The configuration used when building an image for a board."""
    # These attributes may not need to be redefined on some subclasses.
    uboot_flavor = None
    # whether to copy u-boot to the boot partition
    uboot_in_boot_part = False
    mmc_option = '0:1'
    mmc_part_offset = 0
    fat_size = 32
    _extra_serial_opts = ''
    _live_serial_opts = ''
    extra_boot_args_options = None
    supports_writing_to_mmc = True
    LOADER_MIN_SIZE_S = align_up(1 * 1024**2, SECTOR_SIZE) / SECTOR_SIZE
    BOOT_MIN_SIZE_S = align_up(50 * 1024**2, SECTOR_SIZE) / SECTOR_SIZE
    ROOT_MIN_SIZE_S = align_up(50 * 1024**2, SECTOR_SIZE) / SECTOR_SIZE

    # These attributes must be defined on all subclasses for backwards
    # compatibility with hwpacks v1 format. Hwpacks v2 format allows these to
    # be specified in the hwpack metadata.
    kernel_addr = None
    initrd_addr = None
    load_addr = None
    dtb_addr = None
    dtb_name = None
    kernel_flavors = None
    boot_script = None
    serial_tty = None
    wired_interfaces = None
    wireless_interfaces = None
    mmc_id = None

    hardwarepack_handler = None

    @classmethod
    def get_metadata_field(cls, target, field_name):
        """ Return the metadata value for field_name if it can be found.
        """
        data, _ = cls.hardwarepack_handler.get_field(
            cls.hardwarepack_handler.main_section, field_name)
        return data

    @classmethod
    def set_metadata(cls, hwpacks):
        cls.hardwarepack_handler = HardwarepackHandler(hwpacks)
        with cls.hardwarepack_handler:
            if (cls.hardwarepack_handler.get_format() ==
                cls.hardwarepack_handler.FORMAT_1):
                return

<<<<<<< HEAD
            if (cls.hardwarepack_handler.get_format() ==
                cls.hardwarepack_handler.FORMAT_2):
                # Clear V1 defaults.
                cls.kernel_addr = None
                cls.initrd_addr = None
                cls.load_addr = None
                cls.serial_tty = None
                cls.fat_size = None
=======
            # Clear V1 defaults.
            cls.kernel_addr = None
            cls.initrd_addr = None
            cls.load_addr = None
            cls.serial_tty = None
            cls.fat_size = None
            cls.BOOT_MIN_SIZE_S = None
            cls.ROOT_MIN_SIZE_S = None
            cls.LOADER_MIN_SIZE_S = None
>>>>>>> dd8a77e1

            # Set new values from metadata.
            cls.kernel_addr = cls.get_metadata_field(
                cls.kernel_addr, 'kernel_addr')
            cls.initrd_addr = cls.get_metadata_field(
                cls.initrd_addr, 'initrd_addr')
            cls.load_addr = cls.get_metadata_field(
                cls.load_addr, 'load_addr')
            cls.serial_tty = cls.get_metadata_field(
                cls.serial_tty, 'serial_tty')
            cls.wired_interfaces = cls.get_metadata_field(
                cls.wired_interfaces, 'wired_interfaces')
            cls.wireless_interfaces = cls.get_metadata_field(
                cls.wireless_interfaces, 'wireless_interfaces')
            cls.mmc_id = cls.get_metadata_field(
                cls.mmc_id, 'mmc_id')

            partition_layout = cls.get_metadata_field(cls.fat_size, 'partition_layout')
            if partition_layout == 'bootfs_rootfs' or partition_layout is None:
                cls.fat_size = 32
            elif partition_layout == 'bootfs16_rootfs':
                cls.fat_size = 16
            else:
                raise AssertionError("Unknown partition layout '%s'." % partition_layout)

            boot_min_size = cls.get_metadata_field(
                cls.BOOT_MIN_SIZE_S, 'boot_min_size')
            if boot_min_size is not None:
                cls.BOOT_MIN_SIZE_S = align_up(int(boot_min_size) * 1024**2,
                                               SECTOR_SIZE) / SECTOR_SIZE
            root_min_size = cls.get_metadata_field(
                cls.ROOT_MIN_SIZE_S, 'root_min_size')
            if root_min_size is not None:
                cls.ROOT_MIN_SIZE_S = align_up(int(root_min_size) * 1024**2,
                                               SECTOR_SIZE) / SECTOR_SIZE
            loader_min_size = cls.get_metadata_field(
                cls.LOADER_MIN_SIZE_S, 'loader_min_size')
            if loader_min_size is not None:
                cls.LOADER_MIN_SIZE_S = align_up(int(loader_min_size) * 1024**2,
                                               SECTOR_SIZE) / SECTOR_SIZE


    @classmethod
    def get_file(cls, file_alias, default=None):
        file_in_hwpack = cls.hardwarepack_handler.get_file(file_alias)
        if file_in_hwpack is not None:
            return file_in_hwpack
        else:
            return default

    @classmethod
    def get_sfdisk_cmd(cls, should_align_boot_part=False):
        """Return the sfdisk command to partition the media.

        :param should_align_boot_part: Whether to align the boot partition too.

        This default implementation returns a boot vfat partition of type FAT16
        or FAT32, followed by a root partition.
        """
        if cls.fat_size == 32:
            partition_type = '0x0C'
        else:
            partition_type = '0x0E'

        # align on sector 63 for compatibility with broken versions of x-loader
        # unless align_boot_part is set
        boot_align = 63
        if should_align_boot_part:
            boot_align = PART_ALIGN_S

        # can only start on sector 1 (sector 0 is MBR / partition table)
        boot_start, boot_end, boot_len = align_partition(
            1, cls.BOOT_MIN_SIZE_S, boot_align, PART_ALIGN_S)
        # apparently OMAP3 ROMs require the vfat length to be an even number
        # of sectors (multiple of 1 KiB); decrease the length if it's odd,
        # there should still be enough room
        boot_len = boot_len - boot_len % 2
        boot_end = boot_start + boot_len - 1

        # we ignore _root_end / _root_len and return a sfdisk command to
        # instruct the use of all remaining space; XXX if we had some root size
        # config, we could do something more sensible
        root_start, _root_end, _root_len = align_partition(
            boot_end + 1, cls.ROOT_MIN_SIZE_S, PART_ALIGN_S, PART_ALIGN_S)

        return '%s,%s,%s,*\n%s,,,-' % (
            boot_start, boot_len, partition_type, root_start)

    @classmethod
    def _get_bootcmd(cls, d_img_data):
        """Get the bootcmd for this board.

        In general subclasses should not have to override this.
        """
        replacements = dict(
            mmc_option=cls.mmc_option, kernel_addr=cls.kernel_addr,
            initrd_addr=cls.initrd_addr, dtb_addr=cls.dtb_addr)
        boot_script = (
            "fatload mmc %(mmc_option)s %(kernel_addr)s uImage; "
            "fatload mmc %(mmc_option)s %(initrd_addr)s uInitrd; "
            % replacements)
        if d_img_data is not None:
            assert cls.dtb_addr is not None, (
                "Need a dtb_addr when passing d_img_data")
            boot_script += (
                "fatload mmc %(mmc_option)s %(dtb_addr)s board.dtb; "
                "bootm %(kernel_addr)s %(initrd_addr)s %(dtb_addr)s"
                % replacements)
        else:
            boot_script += (
                "bootm %(kernel_addr)s %(initrd_addr)s" % replacements)
        return boot_script

    @classmethod
    def _get_bootargs(cls, is_live, is_lowmem, consoles, rootfs_uuid):
        """Get the bootargs for this board.

        In general subclasses should not have to override this.
        """
        boot_args_options = 'rootwait ro'
        if cls.extra_boot_args_options is not None:
            boot_args_options += ' %s' % cls.extra_boot_args_options
        serial_opts = cls.extra_serial_opts
        for console in consoles:
            serial_opts += ' console=%s' % console

        lowmem_opt = ''
        boot_snippet = 'root=UUID=%s' % rootfs_uuid
        if is_live:
            serial_opts += ' %s' % cls.live_serial_opts
            boot_snippet = 'boot=casper'
            if is_lowmem:
                lowmem_opt = 'only-ubiquity'

        replacements = dict(
            serial_opts=serial_opts,
            lowmem_opt=lowmem_opt, boot_snippet=boot_snippet,
            boot_args_options=boot_args_options)
        return (
            "%(serial_opts)s %(lowmem_opt)s "
                "%(boot_snippet)s %(boot_args_options)s"
             % replacements)

    @classmethod
    def _get_boot_env(cls, is_live, is_lowmem, consoles, rootfs_uuid,
                      d_img_data):
        """Get the boot environment for this board.

        In general subclasses should not have to override this.
        """
        boot_env = {}
        boot_env["bootargs"] = cls._get_bootargs(
            is_live, is_lowmem, consoles, rootfs_uuid)
        boot_env["bootcmd"] = cls._get_bootcmd(d_img_data)
        return boot_env

    @classmethod
    def make_boot_files(cls, uboot_parts_dir, is_live, is_lowmem, consoles,
                        chroot_dir, rootfs_uuid, boot_dir, boot_device_or_file):
        (k_img_data, i_img_data, d_img_data) = cls._get_kflavor_files(
                                                   uboot_parts_dir)
        boot_env = cls._get_boot_env(is_live, is_lowmem, consoles, rootfs_uuid,
                                     d_img_data)
        cls._make_boot_files(
            boot_env, chroot_dir, boot_dir,
            boot_device_or_file, k_img_data, i_img_data, d_img_data)

    @classmethod
    def _make_boot_files(cls, boot_env, chroot_dir, boot_dir,
                         boot_device_or_file, k_img_data, i_img_data,
                         d_img_data):
        """Make the necessary boot files for this board.

        This is usually board-specific so ought to be defined in every
        subclass.
        """
        raise NotImplementedError()

    @classmethod
    def populate_boot(cls, chroot_dir, rootfs_uuid, boot_partition, boot_disk,
                      boot_device_or_file, is_live, is_lowmem, consoles):
        parts_dir = 'boot'
        if is_live:
            parts_dir = 'casper'
        uboot_parts_dir = os.path.join(chroot_dir, parts_dir)

        cmd_runner.run(['mkdir', '-p', boot_disk]).wait()
        cmd_runner.run(['mount', boot_partition, boot_disk],
            as_root=True).wait()

        if cls.uboot_in_boot_part:
            assert cls.uboot_flavor is not None, (
                "uboot_in_boot_part is set but not uboot_flavor")
            with cls.hardwarepack_handler:
                uboot_bin = cls.get_file('u_boot', default=os.path.join(
                        chroot_dir, 'usr', 'lib', 'u-boot', cls.uboot_flavor,
                        'u-boot.bin'))
                cmd_runner.run(
                    ['cp', '-v', uboot_bin, boot_disk], as_root=True).wait()

        cls.make_boot_files(
            uboot_parts_dir, is_live, is_lowmem, consoles, chroot_dir,
            rootfs_uuid, boot_disk, boot_device_or_file)

        cmd_runner.run(['sync']).wait()
        try:
            cmd_runner.run(['umount', boot_disk], as_root=True).wait()
        except cmd_runner.SubcommandNonZeroReturnValue:
            pass

    @classmethod
    def _get_kflavor_files(cls, path):
        """Search for kernel, initrd and optional dtb in path."""
        for flavor in cls.kernel_flavors:
            kregex = KERNEL_GLOB % {'kernel_flavor' : flavor}
            iregex = INITRD_GLOB % {'kernel_flavor' : flavor}
            dregex = DTB_GLOB % {'kernel_flavor' : flavor,
                                 'dtb_name' : cls.dtb_name}
            kernel = _get_file_matching(os.path.join(path, kregex))
            if kernel is not None:
                initrd = _get_file_matching(os.path.join(path, iregex))
                if initrd is not None:
                    dtb = None
                    if cls.dtb_name is not None:
                        dtb = _get_file_matching(os.path.join(path, dregex))
                    return (kernel, initrd, dtb)
                raise ValueError(
                    "Found kernel for flavor %s but no initrd matching %s" % (
                        flavor, iregex))
        raise ValueError(
            "No kernel found matching %s for flavors %s" % (
                KERNEL_GLOB, " ".join(cls.kernel_flavors)))

    @classmethod
    def populate_raw_partition(cls, media, boot_dir):
        # Override in subclass if needed
        pass


class OmapConfig(BoardConfig):
    kernel_flavors = ['linaro-omap4', 'linaro-lt-omap', 'linaro-omap', 'omap4']
    uboot_in_boot_part = True

    # XXX: Here we define these things as dynamic properties because our
    # temporary hack to fix bug 697824 relies on changing the board's
    # serial_tty at run time.
    _extra_serial_opts = None
    _live_serial_opts = None
    _serial_tty = None

    @classproperty
    def serial_tty(cls):
        # This is just to make sure no callsites use .serial_tty before
        # calling set_appropriate_serial_tty(). If we had this in the first
        # place we'd have uncovered bug 710971 before releasing.
        raise AttributeError(
            "You must not use this attribute before calling "
            "set_appropriate_serial_tty")

    @classproperty
    def live_serial_opts(cls):
        return cls._live_serial_opts % cls.serial_tty

    @classproperty
    def extra_serial_opts(cls):
        return cls._extra_serial_opts % cls.serial_tty

    @classmethod
    def set_appropriate_serial_tty(cls, chroot_dir):
        """Set the appropriate serial_tty depending on the kernel used.

        If the kernel found in the chroot dir is << 2.6.36 we use tyyS2, else
        we use the default value (_serial_tty).
        """
        # XXX: This is also part of our temporary hack to fix bug 697824.
        cls.serial_tty = classproperty(lambda cls: cls._serial_tty)
        vmlinuz = _get_file_matching(
            os.path.join(chroot_dir, 'boot', 'vmlinuz*'))
        basename = os.path.basename(vmlinuz)
        minor_version = re.match('.*2\.6\.([0-9]{2}).*', basename).group(1)
        if int(minor_version) < 36:
            cls.serial_tty = classproperty(lambda cls: 'ttyS2')

    @classmethod
    def make_boot_files(cls, uboot_parts_dir, is_live, is_lowmem, consoles,
                        chroot_dir, rootfs_uuid, boot_dir, boot_device_or_file):
        # XXX: This is also part of our temporary hack to fix bug 697824; we
        # need to call set_appropriate_serial_tty() before doing anything that
        # may use cls.serial_tty.
        cls.set_appropriate_serial_tty(chroot_dir)
        super(OmapConfig, cls).make_boot_files(
            uboot_parts_dir, is_live, is_lowmem, consoles, chroot_dir,
            rootfs_uuid, boot_dir, boot_device_or_file)

    @classmethod
    def _make_boot_files(cls, boot_env, chroot_dir, boot_dir,
                         boot_device_or_file, k_img_data, i_img_data,
                         d_img_data):
        install_omap_boot_loader(chroot_dir, boot_dir)
        make_uImage(cls.load_addr, k_img_data, boot_dir)
        make_uInitrd(i_img_data, boot_dir)
        make_dtb(d_img_data, boot_dir)
        boot_script_path = os.path.join(boot_dir, cls.boot_script)
        make_boot_script(boot_env, boot_script_path)
        make_boot_ini(boot_script_path, boot_dir)


class BeagleConfig(OmapConfig):
    uboot_flavor = 'omap3_beagle'
    dtb_name = 'omap3-beagle.dtb'
    _serial_tty = 'ttyO2'
    _extra_serial_opts = 'console=tty0 console=%s,115200n8'
    _live_serial_opts = 'serialtty=%s'
    kernel_addr = '0x80000000'
    dtb_addr = '0x815f0000'
    initrd_addr = '0x81600000'
    load_addr = '0x80008000'
    boot_script = 'boot.scr'
    extra_boot_args_options = (
        'earlyprintk fixrtc nocompcache vram=12M '
        'omapfb.mode=dvi:1280x720MR-16@60 mpurate=${mpurate}')


class OveroConfig(OmapConfig):
    uboot_flavor = 'omap3_overo'
    dtb_name = 'omap3-overo.dtb'
    _serial_tty = 'ttyO2'
    _extra_serial_opts = 'console=tty0 console=%s,115200n8'
    kernel_addr = '0x80000000'
    dtb_addr = '0x815f0000'
    initrd_addr = '0x81600000'
    load_addr = '0x80008000'
    boot_script = 'boot.scr'
    extra_boot_args_options = (
        'earlyprintk mpurate=${mpurate} vram=12M')


class PandaConfig(OmapConfig):
    uboot_flavor = 'omap4_panda'
    dtb_name = 'omap4-panda.dtb'
    _serial_tty = 'ttyO2'
    _extra_serial_opts = 'console=tty0 console=%s,115200n8'
    _live_serial_opts = 'serialtty=%s'
    kernel_addr = '0x80200000'
    dtb_addr = '0x815f0000'
    initrd_addr = '0x81600000'
    load_addr = '0x80008000'
    boot_script = 'boot.scr'
    extra_boot_args_options = (
        'earlyprintk fixrtc nocompcache vram=48M '
        'omapfb.vram=0:24M mem=456M@0x80000000 mem=512M@0xA0000000')


class IgepConfig(BeagleConfig):
    uboot_in_boot_part = False
    uboot_flavor = None
    dtb_name = 'isee-igep-v2.dtb'

    @classmethod
    def _make_boot_files(cls, boot_env, chroot_dir, boot_dir,
                         boot_device_or_file, k_img_data, i_img_data,
                         d_img_data):
        make_uImage(cls.load_addr, k_img_data, boot_dir)
        make_uInitrd(i_img_data, boot_dir)
        make_dtb(d_img_data, boot_dir)
        boot_script_path = os.path.join(boot_dir, cls.boot_script)
        make_boot_script(boot_env, boot_script_path)
        make_boot_ini(boot_script_path, boot_dir)


class Ux500Config(BoardConfig):
    serial_tty = 'ttyAMA2'
    _extra_serial_opts = 'console=tty0 console=%s,115200n8'
    _live_serial_opts = 'serialtty=%s'
    kernel_addr = '0x00100000'
    initrd_addr = '0x08000000'
    load_addr = '0x00008000'
    kernel_flavors = ['u8500', 'ux500']
    boot_script = 'flash.scr'
    extra_boot_args_options = (
        'earlyprintk rootdelay=1 fixrtc nocompcache '
        'mem=96M@0 mem_modem=32M@96M mem=44M@128M pmem=22M@172M '
        'mem=30M@194M mem_mali=32M@224M pmem_hwb=54M@256M '
        'hwmem=48M@302M mem=152M@360M')
    mmc_option = '1:1'

    @classproperty
    def live_serial_opts(cls):
        return cls._live_serial_opts % cls.serial_tty

    @classproperty
    def extra_serial_opts(cls):
        return cls._extra_serial_opts % cls.serial_tty

    @classmethod
    def _make_boot_files(cls, boot_env, chroot_dir, boot_dir,
                         boot_device_or_file, k_img_data, i_img_data,
                         d_img_data):
        make_uImage(cls.load_addr, k_img_data, boot_dir)
        make_uInitrd(i_img_data, boot_dir)
        boot_script_path = os.path.join(boot_dir, cls.boot_script)
        make_boot_script(boot_env, boot_script_path)


class SnowballSdConfig(Ux500Config):
    '''Use only with --mmc option. Creates the standard vfat and ext2
       partitions for kernel and rootfs on an SD card.
       Note that the Snowball board needs a loader partition on the
       internal eMMC flash to boot. That partition is created with
       the SnowballConfigImage configuration.'''

    @classmethod
    def _make_boot_files(cls, boot_env, chroot_dir, boot_dir,
                         boot_device_or_file, k_img_data, i_img_data,
                         d_img_data):
        make_uImage(cls.load_addr, k_img_data, boot_dir)
        boot_script_path = os.path.join(boot_dir, cls.boot_script)
        make_boot_script(boot_env, boot_script_path)


class SnowballEmmcConfig(SnowballSdConfig):
    '''Use only with --image option. Creates a raw image which contains an
       additional (raw) loader partition, containing some boot stages
       and u-boot.'''
    # Boot ROM looks for a boot table of contents (TOC) at 0x20000
    # Actually, it first looks at address 0, but that's where l-m-c
    # puts the MBR, so the boot loader skips that address.
    supports_writing_to_mmc = False
    SNOWBALL_LOADER_START_S = (128 * 1024) / SECTOR_SIZE
    SNOWBALL_STARTUP_FILES_CONFIG = 'startfiles.cfg'
    TOC_SIZE = 512

    @classmethod
    def get_sfdisk_cmd(cls, should_align_boot_part=None):
        """Return the sfdisk command to partition the media.

        :param should_align_boot_part: Ignored.

        The Snowball partitioning scheme depends on whether the target is
        a raw image or an SD card. Both targets have the normal
        FAT 32 boot partition and EXT? root partition.
        The raw image prepends these two partitions with a raw loader partition,
        containing HW-dependent boot stages up to and including u-boot.
        This is done since the boot rom always boots off the internal memory;
        there simply is no point to having a loader partition on SD card.
        """
        # boot ROM expects bootloader at 0x20000, which is sector 0x100
        # with the usual SECTOR_SIZE of 0x200.
        # (sector 0 is MBR / partition table)
        loader_start, loader_end, loader_len = align_partition(
<<<<<<< HEAD
            SnowballEmmcConfig.SNOWBALL_LOADER_START_S,
            LOADER_MIN_SIZE_S, 1, PART_ALIGN_S)
=======
            SnowballEmmcConfig.SNOWBALL_LOADER_START_S, 
            cls.LOADER_MIN_SIZE_S, 1, PART_ALIGN_S)
>>>>>>> dd8a77e1

        boot_start, boot_end, boot_len = align_partition(
            loader_end + 1, cls.BOOT_MIN_SIZE_S, PART_ALIGN_S, PART_ALIGN_S)
        # we ignore _root_end / _root_len and return an sfdisk command to
        # instruct the use of all remaining space; XXX if we had some root size
        # config, we could do something more sensible
        root_start, _root_end, _root_len = align_partition(
            boot_end + 1, cls.ROOT_MIN_SIZE_S, PART_ALIGN_S, PART_ALIGN_S)

        return '%s,%s,0xDA\n%s,%s,0x0C,*\n%s,,,-' % (
        loader_start, loader_len, boot_start, boot_len, root_start)

    @classmethod
    def _make_boot_files(cls, boot_env, chroot_dir, boot_dir,
                         boot_device_or_file, k_img_data, i_img_data,
                         d_img_data):
        make_uImage(cls.load_addr, k_img_data, boot_dir)
        boot_script_path = os.path.join(boot_dir, cls.boot_script)
        make_boot_script(boot_env, boot_script_path)
        cls.populate_raw_partition(chroot_dir, boot_device_or_file)

    @classmethod
    def populate_raw_partition(cls, chroot_dir, boot_device_or_file):
        # Populate created raw partition with TOC and startup files.
        config_files_path = os.path.join(chroot_dir, 'boot')
        _, toc_filename = tempfile.mkstemp()
        new_files = cls.get_file_info(config_files_path)
        with open(toc_filename, 'wb') as toc:
            cls.create_toc(toc, new_files)
        cls.install_snowball_boot_loader(toc_filename, new_files,
                                     boot_device_or_file,
                                     cls.SNOWBALL_LOADER_START_S)
        cls.delete_file(toc_filename)
        cls.delete_file(os.path.join(config_files_path,
                                     cls.SNOWBALL_STARTUP_FILES_CONFIG))

    @classmethod
    def install_snowball_boot_loader(cls, toc_file_name, files,
                                     boot_device_or_file, start_sector):
        ''' Copies TOC and boot files into the boot partition.
        A sector size of 1 is used for some files, as they do not
        necessarily start on an even address. '''
        assert os.path.getsize(toc_file_name) <= cls.TOC_SIZE
        _dd(toc_file_name, boot_device_or_file, seek=start_sector)

        for file in files:
            # XXX We need checks that these files do not overwrite each
            # other. This code assumes that offset and file sizes are ok.
            filename = file['filename']
            if (file['offset'] % SECTOR_SIZE) != 0:
                seek_bytes = start_sector * SECTOR_SIZE + file['offset']
                _dd(filename, boot_device_or_file, block_size=1,
                    seek=seek_bytes)
            else:
                seek_sectors = start_sector + file['offset'] / SECTOR_SIZE
                _dd(filename, boot_device_or_file, seek=seek_sectors)
            cls.delete_file(filename)

    @classmethod
    def delete_file(cls, file_path):
            cmd = ["rm", "%s" % file_path]
            proc = cmd_runner.run(cmd, as_root=True)
            proc.wait()

    @classmethod
    def create_toc(cls, f, files):
        ''' Writes a table of contents of the boot binaries.
        Boot rom searches this table to find the binaries.'''
        for file in files:
            # Format string means: < little endian,
            # I; unsigned int; offset,
            # I; unsigned int; size,
            # I; unsigned int; flags,
            # i; int; align,
            # i; int; load_address,
            # 12s; string of char; name
            # http://igloocommunity.org/support/index.php/ConfigPartitionOverview
            assert len(file['section_name']) < 12, (
                "Section name %s too large" % file['section_name'])
            flags = 0
            load_adress = file['align']
            data = struct.pack('<IIIii12s', file['offset'], file['size'],
                               flags, file['align'], load_adress,
                               file['section_name'])
            f.write(data)

    @classmethod
    def get_file_info(cls, bin_dir):
        ''' Fills in the offsets of files that are located in
        non-absolute memory locations depending on their sizes.'
        Also fills in file sizes'''
        ofs = cls.TOC_SIZE
        files = []
        with open(os.path.join(bin_dir, cls.SNOWBALL_STARTUP_FILES_CONFIG),
                  'r') as info_file:
            for line in info_file:
                file_data = line.split()
                if file_data[0][0] == '#':
                    continue
                filename = os.path.join(bin_dir, file_data[1])
                address = long(file_data[3], 16)
                if address != 0:
                    ofs = address
                size = os.path.getsize(filename)
                files.append({'section_name': file_data[0],
                              'filename': filename,
                              'align': int(file_data[2]),
                              'offset': ofs,
                              'size': size,
                              'load_adress': file_data[4]})
                ofs += size
        return files


class Mx5Config(BoardConfig):
    serial_tty = 'ttymxc0'
    _extra_serial_opts = 'console=tty0 console=%s,115200n8'
    _live_serial_opts = 'serialtty=%s'
    boot_script = 'boot.scr'
    mmc_part_offset = 1
    mmc_option = '0:2'

    @classproperty
    def live_serial_opts(cls):
        return cls._live_serial_opts % cls.serial_tty

    @classproperty
    def extra_serial_opts(cls):
        return cls._extra_serial_opts % cls.serial_tty

    @classmethod
    def get_sfdisk_cmd(cls, should_align_boot_part=None):
        """Return the sfdisk command to partition the media.

        :param should_align_boot_part: Ignored.

        This i.MX5 implementation returns a non-FS data bootloader partition,
        followed by a FAT32 boot partition, followed by a root partition.
        """
        # boot ROM expects bootloader at 0x400 which is sector 2 with the usual
        # SECTOR_SIZE of 512; we could theoretically leave sector 1 unused, but
        # older bootloaders like RedBoot might store the environment from 0x0
        # onwards, so it's safer to just start at the first sector, sector 1
        # (sector 0 is MBR / partition table)
        loader_start, loader_end, loader_len = align_partition(
            1, cls.LOADER_MIN_SIZE_S, 1, PART_ALIGN_S)

        boot_start, boot_end, boot_len = align_partition(
            loader_end + 1, cls.BOOT_MIN_SIZE_S, PART_ALIGN_S, PART_ALIGN_S)
        # we ignore _root_end / _root_len and return a sfdisk command to
        # instruct the use of all remaining space; XXX if we had some root size
        # config, we could do something more sensible
        root_start, _root_end, _root_len = align_partition(
            boot_end + 1, cls.ROOT_MIN_SIZE_S, PART_ALIGN_S, PART_ALIGN_S)

        return '%s,%s,0xDA\n%s,%s,0x0C,*\n%s,,,-' % (
            loader_start, loader_len, boot_start, boot_len, root_start)

    @classmethod
    def _make_boot_files(cls, boot_env, chroot_dir, boot_dir,
                         boot_device_or_file, k_img_data, i_img_data,
                         d_img_data):
        with cls.hardwarepack_handler:
            uboot_file = cls.get_file('u_boot', default=os.path.join(
                    chroot_dir, 'usr', 'lib', 'u-boot', cls.uboot_flavor,
                    'u-boot.imx'))
            install_mx5_boot_loader(uboot_file, boot_device_or_file,
                                    cls.LOADER_MIN_SIZE_S)
        make_uImage(cls.load_addr, k_img_data, boot_dir)
        make_uInitrd(i_img_data, boot_dir)
        make_dtb(d_img_data, boot_dir)
        boot_script_path = os.path.join(boot_dir, cls.boot_script)
        make_boot_script(boot_env, boot_script_path)


class Mx51Config(Mx5Config):
    kernel_addr = '0x90000000'
    dtb_addr = '0x91ff0000'
    initrd_addr = '0x92000000'
    load_addr = '0x90008000'
    kernel_flavors = ['linaro-mx51', 'linaro-lt-mx5']


class Mx53Config(Mx5Config):
    kernel_addr = '0x70000000'
    dtb_addr = '0x71ff0000'
    initrd_addr = '0x72000000'
    load_addr = '0x70008000'
    kernel_flavors = ['linaro-lt-mx53', 'linaro-lt-mx5']


class EfikamxConfig(Mx51Config):
    uboot_flavor = 'efikamx'
    dtb_name = 'genesi-efikamx.dtb'


class EfikasbConfig(Mx51Config):
    uboot_flavor = 'efikasb'
    dtb_name = 'genesi-efikasb.dtb'


class Mx51evkConfig(Mx51Config):
    uboot_flavor = 'mx51evk'
    dtb_name = 'mx51-babbage.dtb'


class Mx53LoCoConfig(Mx53Config):
    uboot_flavor = 'mx53loco'
    dtb_name = 'mx53-loco.dtb'


class VexpressConfig(BoardConfig):
    uboot_flavor = 'ca9x4_ct_vxp'
    uboot_in_boot_part = True
    serial_tty = 'ttyAMA0'
    _extra_serial_opts = 'console=tty0 console=%s,38400n8'
    _live_serial_opts = 'serialtty=%s'
    kernel_addr = '0x60008000'
    initrd_addr = '0x81000000'
    load_addr = kernel_addr
    kernel_flavors = ['linaro-vexpress']
    boot_script = None
    # ARM Boot Monitor is used to load u-boot, uImage etc. into flash and
    # only allows for FAT16
    fat_size = 16

    @classproperty
    def live_serial_opts(cls):
        return cls._live_serial_opts % cls.serial_tty

    @classproperty
    def extra_serial_opts(cls):
        return cls._extra_serial_opts % cls.serial_tty

    @classmethod
    def _make_boot_files(cls, boot_env, chroot_dir, boot_dir,
                         boot_device_or_file, k_img_data, i_img_data,
                         d_img_data):
        make_uImage(cls.load_addr, k_img_data, boot_dir)
        make_uInitrd(i_img_data, boot_dir)


class SMDKV310Config(BoardConfig):
    uboot_flavor = 'smdkv310'
    serial_tty = 'ttySAC1'
    _extra_serial_opts = 'console=%s,115200n8'
    kernel_addr = '0x40007000'
    initrd_addr = '0x42000000'
    load_addr = '0x40008000'
    kernel_flavors = ['s5pv310']
    boot_script = 'boot.scr'
    mmc_part_offset = 1
    mmc_option = '0:2'

    @classproperty
    def extra_serial_opts(cls):
        return cls._extra_serial_opts % cls.serial_tty

    @classmethod
    def get_sfdisk_cmd(cls, should_align_boot_part=False):
        # bootloaders partition needs to hold BL1, U-Boot environment, and BL2
        loaders_min_len = (
            SAMSUNG_V310_BL2_START + SAMSUNG_V310_BL2_LEN -
            SAMSUNG_V310_BL1_START)

        # bootloaders partition
        loaders_start, loaders_end, loaders_len = align_partition(
            1, loaders_min_len, 1, PART_ALIGN_S)

        # FAT boot partition
        boot_start, boot_end, boot_len = align_partition(
            loaders_end + 1, cls.BOOT_MIN_SIZE_S, PART_ALIGN_S, PART_ALIGN_S)

        # root partition
        # we ignore _root_end / _root_len and return a sfdisk command to
        # instruct the use of all remaining space; XXX if we had some root size
        # config, we could do something more sensible
        root_start, _root_end, _root_len = align_partition(
            boot_end + 1, cls.ROOT_MIN_SIZE_S, PART_ALIGN_S, PART_ALIGN_S)

        return '%s,%s,0xDA\n%s,%s,0x0C,*\n%s,,,-' % (
            loaders_start, loaders_len, boot_start, boot_len, root_start)

    @classmethod
    def _get_boot_env(cls, is_live, is_lowmem, consoles, rootfs_uuid,
                      d_img_data):
        boot_env = super(SMDKV310Config, cls)._get_boot_env(
            is_live, is_lowmem, consoles, rootfs_uuid, d_img_data)

        boot_env["ethact"] = "smc911x-0"
        boot_env["ethaddr"] = "00:40:5c:26:0a:5b"

        return boot_env

    @classmethod
    def _make_boot_files(cls, boot_env, chroot_dir, boot_dir,
                         boot_device_or_file, k_img_data, i_img_data,
                         d_img_data):
        cls.install_smdk_boot_loader(chroot_dir, boot_device_or_file,
                                     cls.uboot_flavor)
        env_size = SAMSUNG_V310_ENV_LEN * SECTOR_SIZE
        env_file = make_flashable_env(boot_env, env_size)
        _dd(env_file, boot_device_or_file, seek=SAMSUNG_V310_ENV_START)

        make_uImage(cls.load_addr, k_img_data, boot_dir)
        make_uInitrd(i_img_data, boot_dir)

        # unused at the moment once FAT support enabled for the
        # Samsung u-boot this can be used bug 727978
        boot_script_path = os.path.join(boot_dir, cls.boot_script)
        make_boot_script(boot_env, boot_script_path)

    @classmethod
    def _get_smdk_spl(cls, chroot_dir, uboot_flavor):
        spl_dir = os.path.join(
            chroot_dir, 'usr', 'lib', 'u-boot', uboot_flavor)
        old_spl_path = os.path.join(spl_dir, 'v310_mmc_spl.bin')
        new_spl_path = os.path.join(spl_dir, 'u-boot-mmc-spl.bin')

        spl_file = old_spl_path
        # The new upstream u-boot filename has changed
        if not os.path.exists(spl_file):
            spl_file = new_spl_path

        if not os.path.exists(spl_file):
            # missing SPL loader
            raise AssertionError("Couldn't find the SPL file, tried %s and %s"
                                 % (old_spl_path, new_spl_path))
        return spl_file

    @classmethod
    def _get_smdk_uboot(cls, chroot_dir, uboot_flavor):
        uboot_file = os.path.join(
            chroot_dir, 'usr', 'lib', 'u-boot', uboot_flavor, 'u-boot.bin')
        return uboot_file

    @classmethod
    def install_smdk_boot_loader(cls, chroot_dir, boot_device_or_file,
                                 uboot_flavor):
        spl_file = cls._get_smdk_spl(chroot_dir, uboot_flavor)
        assert os.path.getsize(spl_file) <= SAMSUNG_V310_BL1_LEN, (
            "%s is larger than SAMSUNG_V310_BL1_LEN" % spl_file)
        _dd(spl_file, boot_device_or_file, seek=SAMSUNG_V310_BL1_START)

        with cls.hardwarepack_handler:
            uboot_file = cls.get_file('u_boot', default=cls._get_smdk_uboot(
                    chroot_dir, uboot_flavor))
        assert os.path.getsize(uboot_file) <= SAMSUNG_V310_BL2_LEN, (
            "%s is larger than SAMSUNG_V310_BL2_LEN" % uboot_file)
        _dd(uboot_file, boot_device_or_file, seek=SAMSUNG_V310_BL2_START)


board_configs = {
    'beagle': BeagleConfig,
    'igep': IgepConfig,
    'panda': PandaConfig,
    'vexpress': VexpressConfig,
    'ux500': Ux500Config,
    'snowball_sd': SnowballSdConfig,
    'snowball_emmc': SnowballEmmcConfig,
    'efikamx': EfikamxConfig,
    'efikasb': EfikasbConfig,
    'mx51evk': Mx51evkConfig,
    'mx53loco': Mx53LoCoConfig,
    'overo': OveroConfig,
    'smdkv310': SMDKV310Config,
    }


def _dd(input_file, output_file, block_size=SECTOR_SIZE, count=None, seek=None,
        skip=None):
    """Wrapper around the dd command"""
    cmd = [
        "dd", "if=%s" % input_file, "of=%s" % output_file,
        "bs=%s" % block_size, "conv=notrunc"]
    if count is not None:
        cmd.append("count=%s" % count)
    if seek is not None:
        cmd.append("seek=%s" % seek)
    if skip is not None:
        cmd.append("skip=%s" % skip)
    proc = cmd_runner.run(cmd, as_root=True)
    proc.wait()


def _run_mkimage(img_type, load_addr, entry_point, name, img_data, img,
                 stdout=None, as_root=True):
    cmd = ['mkimage',
           '-A', 'arm',
           '-O', 'linux',
           '-T', img_type,
           '-C', 'none',
           '-a', load_addr,
           '-e', load_addr,
           '-n', name,
           '-d', img_data,
           img]
    proc = cmd_runner.run(cmd, as_root=as_root, stdout=stdout)
    proc.wait()
    return proc.returncode


def _get_file_matching(regex):
    """Return a file whose path matches the given regex.

    If zero or more than one files match, raise a ValueError.
    """
    files = glob.glob(regex)
    if len(files) == 1:
        return files[0]
    elif len(files) == 0:
        return None
    else:
        # TODO: Could ask the user to chosse which file to use instead of
        # raising an exception.
        raise ValueError("Too many files matching '%s' found." % regex)


def make_uImage(load_addr, img_data, boot_disk):
    img = '%s/uImage' % boot_disk
    return _run_mkimage('kernel', load_addr, load_addr, 'Linux', img_data, img)


def make_uInitrd(img_data, boot_disk):
    img = '%s/uInitrd' % boot_disk
    return _run_mkimage('ramdisk', '0', '0', 'initramfs', img_data, img)


def make_dtb(img_data, boot_disk):
    img = None
    if img_data is not None:
        img = '%s/board.dtb' % boot_disk
        cmd_runner.run(['cp', img_data, img], as_root=True).wait()
    return img


def get_plain_boot_script_contents(boot_env):
    # We use double quotes to avoid u-boot argument limits
    # while retaining the ability to expand variables. See
    # https://bugs.launchpad.net/linaro-image-tools/+bug/788765
    # for more.
    return (
        'setenv bootcmd "%(bootcmd)s"\n'
        'setenv bootargs "%(bootargs)s"\n'
        "boot"
        % boot_env)


def make_boot_script(boot_env, boot_script_path):
    boot_script_data = get_plain_boot_script_contents(boot_env)
    # Need to save the boot script data into a file that will be passed to
    # mkimage.
    _, tmpfile = tempfile.mkstemp()
    atexit.register(os.unlink, tmpfile)
    plain_boot_script = os.path.join(
        os.path.dirname(boot_script_path), 'boot.txt')
    with open(tmpfile, 'w') as fd:
        fd.write(boot_script_data)
    cmd_runner.run(['cp', tmpfile, plain_boot_script], as_root=True).wait()
    return _run_mkimage(
        'script', '0', '0', 'boot script', plain_boot_script, boot_script_path)


def make_flashable_env(boot_env, env_size):
    env_strings = ["%s=%s" % (k, v) for k, v in boot_env.items()]
    env_strings.sort()
    env = struct.pack('B', 0).join(env_strings)

    # we still need to zero-terminate the last string, and 4 bytes for crc
    assert len(env) + 1 + 4 <= env_size, (
        "environment doesn't fit in %s bytes" % env_size)

    # pad the rest of the env for the CRC calc; the "s" format will write zero
    # bytes to pad the (empty) string to repeat count
    env += struct.pack('%ss' % (env_size - len(env) - 4), '')

    crc = crc32(env)
    env = struct.pack('<i', crc) + env

    _, tmpfile = tempfile.mkstemp()

    with open(tmpfile, 'w') as fd:
        fd.write(env)

    return tmpfile


def install_mx5_boot_loader(imx_file, boot_device_or_file, loader_min_size):
    # bootloader partition starts at +1s but we write the file at +2s, so we
    # need to check that the bootloader partition minus 1s is at least as large
    # as the u-boot binary; note that the real bootloader partition might be
    # larger than LOADER_MIN_SIZE_S, but if u-boot is larger it's a sign we
    # need to bump LOADER_MIN_SIZE_S
    max_size = (loader_min_size - 1) * SECTOR_SIZE
    assert os.path.getsize(imx_file) <= max_size, (
        "%s is larger than guaranteed bootloader partition size" % imx_file)
    _dd(imx_file, boot_device_or_file, seek=2)


def _get_mlo_file(chroot_dir):
    # XXX bug=702645: This is a temporary solution to make sure l-m-c works
    # with any version of x-loader-omap. The proper solution is to have
    # hwpacks specify the location of the MLO file or include just the MLO
    # file instead of an x-loader-omap package.
    # This pattern matches the path of MLO files installed by the latest
    # x-loader-omap package (e.g. /usr/lib/x-loader/<version>/MLO)
    files = glob.glob(
        os.path.join(chroot_dir, 'usr', 'lib', '*', '*', 'MLO'))
    if len(files) == 0:
        # This one matches the path of MLO files installed by older
        # x-loader-omap package (e.g. /usr/lib/x-loader-omap[34]/MLO)
        files = glob.glob(
            os.path.join(chroot_dir, 'usr', 'lib', '*', 'MLO'))
    if len(files) == 1:
        return files[0]
    elif len(files) > 1:
        raise AssertionError(
            "More than one MLO file found on %s" % chroot_dir)
    else:
        raise AssertionError("No MLO files found on %s" % chroot_dir)


def install_omap_boot_loader(chroot_dir, boot_disk):
    mlo_file = _get_mlo_file(chroot_dir)
    cmd_runner.run(["cp", "-v", mlo_file, boot_disk], as_root=True).wait()
    # XXX: Is this really needed?
    cmd_runner.run(["sync"]).wait()


def make_boot_ini(boot_script_path, boot_disk):
    proc = cmd_runner.run(
        ["cp", "-v", boot_script_path, "%s/boot.ini" % boot_disk],
        as_root=True)
    proc.wait()<|MERGE_RESOLUTION|>--- conflicted
+++ resolved
@@ -267,7 +267,6 @@
                 cls.hardwarepack_handler.FORMAT_1):
                 return
 
-<<<<<<< HEAD
             if (cls.hardwarepack_handler.get_format() ==
                 cls.hardwarepack_handler.FORMAT_2):
                 # Clear V1 defaults.
@@ -276,17 +275,9 @@
                 cls.load_addr = None
                 cls.serial_tty = None
                 cls.fat_size = None
-=======
-            # Clear V1 defaults.
-            cls.kernel_addr = None
-            cls.initrd_addr = None
-            cls.load_addr = None
-            cls.serial_tty = None
-            cls.fat_size = None
-            cls.BOOT_MIN_SIZE_S = None
-            cls.ROOT_MIN_SIZE_S = None
-            cls.LOADER_MIN_SIZE_S = None
->>>>>>> dd8a77e1
+                cls.BOOT_MIN_SIZE_S = None
+                cls.ROOT_MIN_SIZE_S = None
+                cls.LOADER_MIN_SIZE_S = None
 
             # Set new values from metadata.
             cls.kernel_addr = cls.get_metadata_field(
@@ -737,13 +728,8 @@
         # with the usual SECTOR_SIZE of 0x200.
         # (sector 0 is MBR / partition table)
         loader_start, loader_end, loader_len = align_partition(
-<<<<<<< HEAD
             SnowballEmmcConfig.SNOWBALL_LOADER_START_S,
-            LOADER_MIN_SIZE_S, 1, PART_ALIGN_S)
-=======
-            SnowballEmmcConfig.SNOWBALL_LOADER_START_S, 
             cls.LOADER_MIN_SIZE_S, 1, PART_ALIGN_S)
->>>>>>> dd8a77e1
 
         boot_start, boot_end, boot_len = align_partition(
             loader_end + 1, cls.BOOT_MIN_SIZE_S, PART_ALIGN_S, PART_ALIGN_S)

# Copyright (C) 2010, 2011 Linaro
#
# Author: Guilherme Salgado <guilherme.salgado@linaro.org>
#
# This file is part of Linaro Image Tools.
#
# Linaro Image Tools is free software: you can redistribute it and/or modify
# it under the terms of the GNU General Public License as published by
# the Free Software Foundation, either version 3 of the License, or
# (at your option) any later version.
#
# Linaro Image Tools is distributed in the hope that it will be useful,
# but WITHOUT ANY WARRANTY; without even the implied warranty of
# MERCHANTABILITY or FITNESS FOR A PARTICULAR PURPOSE.  See the
# GNU General Public License for more details.
#
# You should have received a copy of the GNU General Public License
# along with Linaro Image Tools.  If not, see <http://www.gnu.org/licenses/>.

"""Configuration for boards supported by linaro-media-create.

To add support for a new board, you need to create a subclass of
BoardConfig, set appropriate values for its variables and add it to
board_configs at the bottom of this file.
"""

import atexit
import glob
import os
import re
import tempfile
import struct
from binascii import crc32

from linaro_image_tools import cmd_runner

from linaro_image_tools.media_create.partitions import SECTOR_SIZE

KERNEL_GLOB = 'vmlinuz-*-%(kernel_flavor)s'
INITRD_GLOB = 'initrd.img-*-%(kernel_flavor)s'

# Notes:
# * since we align partitions on 4 MiB by default, geometry is currently 128
#   heads and 32 sectors (2 MiB) as to have CHS-aligned partition start/end
#   offsets most of the time and hence avoid some warnings with disk
#   partitioning tools
# * apparently some OMAP3 ROMs don't tolerate vfat length of an odd number of
#   sectors (only sizes rounded to 1 KiB seem to boot)
# * we want partitions aligned on 4 MiB as to get the best performance and
#   limit wear-leveling
# * image_size is passed on the command-line and should preferably be a power
#   of 2; it should be used as a "don't go over this size" information for a
#   real device, and a "give me a file exactly this big" requirement for an
#   image file.  Having exactly a power of 2 helps with QEMU; there seem to be
#   some truncating issues otherwise. XXX to be researched

# align on 4 MiB
PART_ALIGN_S = 4 * 1024 * 1024 / SECTOR_SIZE

def align_up(value, align):
    """Round value to the next multiple of align."""
    return (value + align - 1) / align * align

# optional bootloader partition; at least 1 MiB; in theory, an i.MX5x
# bootloader partition could hold RedBoot, FIS table, RedBoot config, kernel,
# and initrd, but we typically use U-Boot which is about 167 KiB as of
# 2011/02/11 and currently doesn't even store its environment there, so this
# should be enough
LOADER_MIN_SIZE_S = align_up(1 * 1024 * 1024, SECTOR_SIZE) / SECTOR_SIZE
# boot partition; at least 50 MiB; XXX this shouldn't be hardcoded
BOOT_MIN_SIZE_S = align_up(50 * 1024 * 1024, SECTOR_SIZE) / SECTOR_SIZE
# root partition; at least 50 MiB; XXX this shouldn't be hardcoded
ROOT_MIN_SIZE_S = align_up(50 * 1024 * 1024, SECTOR_SIZE) / SECTOR_SIZE

# Samsung v310 implementation notes
# * BL1 (SPL) is expected at offset +1s and is 32s long
# * BL2 (u-boot) is loaded at a raw MMC offset of +65s by BL1 which currently
# doesn't support FAT
# * the u-boot environment is at +33s and is 32s long (16 KiB)
# * currently, some hardware issues on certain boards causes u-boot to not be
# able to use FAT to load uImage and uInitrd (or boot.scr); as a temporary
# workaround, these are loaded from +1089s and +9281s respectively
# * hence we hardcode all offsets, make sure that the files aren't larger than
# their reserved spot, and create a bootloader partition from the first
# sector after MBR up to end of initrd
SAMSUNG_V310_BL1_START = 1
SAMSUNG_V310_BL1_LEN = 32
SAMSUNG_V310_ENV_START = SAMSUNG_V310_BL1_START + SAMSUNG_V310_BL1_LEN
SAMSUNG_V310_ENV_LEN = 32
assert SAMSUNG_V310_ENV_START == 33, "BL1 expects u-boot environment at +33s"
assert SAMSUNG_V310_ENV_LEN * SECTOR_SIZE == 16 * 1024, (
    "BL1 expects u-boot environment to be 16 KiB")
SAMSUNG_V310_BL2_START = SAMSUNG_V310_ENV_START + SAMSUNG_V310_ENV_LEN
SAMSUNG_V310_BL2_LEN = 1024
assert SAMSUNG_V310_BL2_LEN * SECTOR_SIZE == 512 * 1024, (
    "BL1 expects BL2 (u-boot) to be 512 KiB")
SAMSUNG_V310_UIMAGE_START = SAMSUNG_V310_BL2_START + SAMSUNG_V310_BL2_LEN
SAMSUNG_V310_UIMAGE_LEN = 8192
assert SAMSUNG_V310_UIMAGE_START == 1089, (
    "BL2 (u-boot) expects uImage at +1089s")
assert SAMSUNG_V310_UIMAGE_LEN * SECTOR_SIZE == 4 * 1024 * 1024, (
    "BL2 (u-boot) expects uImage to be 4 MiB")
SAMSUNG_V310_UINITRD_START = (
    SAMSUNG_V310_UIMAGE_START + SAMSUNG_V310_UIMAGE_LEN)
SAMSUNG_V310_UINITRD_RESERVED_LEN = 204800
SAMSUNG_V310_UINITRD_COPY_LEN = 32768
assert SAMSUNG_V310_UINITRD_START == 9281, (
    "BL2 (u-boot) expects uInitrd at +9281s")
assert SAMSUNG_V310_UINITRD_RESERVED_LEN * SECTOR_SIZE == 100 * 1024 * 1024, (
    "BL2 (u-boot) expects uInitrd to be 100 MiB")
assert SAMSUNG_V310_UINITRD_COPY_LEN * SECTOR_SIZE == 16 * 1024 * 1024, (
    "Only copy 16MiB for a faster boot")

def align_partition(min_start, min_length, start_alignment, end_alignment):
    """Compute partition start and end offsets based on specified constraints.

    :param min_start: Minimal start offset of partition
    :param min_lengh: Minimal length of partition
    :param start_alignment: Alignment of this partition
    :param end_alignment: Alignment of the data following this partition
    :return: start offset, end offset (inclusive), length
    """
    start = align_up(min_start, start_alignment)
    # end offset is inclusive, so substact one
    end = align_up(start + min_length, end_alignment) - 1
    # and add one to length
    length = end - start + 1
    return start, end, length


class classproperty(object):
    """A descriptor that provides @property behavior on class methods."""
    def __init__(self, getter):
        self.getter = getter
    def __get__(self, instance, cls):
        return self.getter(cls)


class BoardConfig(object):
    """The configuration used when building an image for a board."""
    # These attributes may not need to be redefined on some subclasses.
    uboot_flavor = None
    # whether to copy u-boot to the boot partition
    uboot_in_boot_part = False
    mmc_option = '0:1'
    mmc_part_offset = 0
    fat_size = 32
    extra_serial_opts = ''
    live_serial_opts = ''
    extra_boot_args_options = None

    # These attributes must be defined on all subclasses.
    kernel_addr = None
    initrd_addr = None
    load_addr = None
    kernel_flavors = None
    boot_script = None
    serial_tty = None

    @classmethod
    def get_sfdisk_cmd(cls, should_align_boot_part=False):
        """Return the sfdisk command to partition the media.

        :param should_align_boot_part: Whether to align the boot partition too.

        This default implementation returns a boot vfat partition of type FAT16
        or FAT32, followed by a root partition.
        """
        if cls.fat_size == 32:
            partition_type = '0x0C'
        else:
            partition_type = '0x0E'

        BOOT_MIN_SIZE_S = align_up(50 * 1024 * 1024, SECTOR_SIZE) / SECTOR_SIZE
        ROOT_MIN_SIZE_S = align_up(50 * 1024 * 1024, SECTOR_SIZE) / SECTOR_SIZE
            
        # align on sector 63 for compatibility with broken versions of x-loader
        # unless align_boot_part is set
        boot_align = 63
        if should_align_boot_part:
            boot_align = PART_ALIGN_S

        # can only start on sector 1 (sector 0 is MBR / partition table)
        boot_start, boot_end, boot_len = align_partition(
            1, BOOT_MIN_SIZE_S, boot_align, PART_ALIGN_S)
        # apparently OMAP3 ROMs require the vfat length to be an even number
        # of sectors (multiple of 1 KiB); decrease the length if it's odd,
        # there should still be enough room
        boot_len = boot_len - boot_len % 2
        boot_end = boot_start + boot_len - 1

        # we ignore _root_end / _root_len and return a sfdisk command to
        # instruct the use of all remaining space; XXX if we had some root size
        # config, we could do something more sensible
        root_start, _root_end, _root_len = align_partition(
            boot_end + 1, ROOT_MIN_SIZE_S, PART_ALIGN_S, PART_ALIGN_S)

        return '%s,%s,%s,*\n%s,,,-' % (
            boot_start, boot_len, partition_type, root_start)

    # TODO: Create separate config classes for android and move this method
    # into them, also renaming it to get_sfdisk_cmd() so that we don't need
    # the image_type check in partitions.py.
    @classmethod
    def get_android_sfdisk_cmd(cls, should_align_boot_part=False):
        if cls.fat_size == 32:
            partition_type = '0x0C'
        else:
            partition_type = '0x0E'

        BOOT_MIN_SIZE_S = align_up(128 * 1024 * 1024, SECTOR_SIZE) / SECTOR_SIZE
        ROOT_MIN_SIZE_S = align_up(128 * 1024 * 1024, SECTOR_SIZE) / SECTOR_SIZE
        SYSTEM_MIN_SIZE_S = align_up(256 * 1024 * 1024, SECTOR_SIZE) / SECTOR_SIZE
        CACHE_MIN_SIZE_S = align_up(256 * 1024 * 1024, SECTOR_SIZE) / SECTOR_SIZE
        USERDATA_MIN_SIZE_S = align_up(512 * 1024 * 1024, SECTOR_SIZE) / SECTOR_SIZE
        SDCARD_MIN_SIZE_S = align_up(512 * 1024 * 1024, SECTOR_SIZE) / SECTOR_SIZE

        # align on sector 63 for compatibility with broken versions of x-loader
        # unless align_boot_part is set
        boot_align = 63
        if should_align_boot_part:
            boot_align = PART_ALIGN_S

        # can only start on sector 1 (sector 0 is MBR / partition table)
        boot_start, boot_end, boot_len = align_partition(
            1, BOOT_MIN_SIZE_S, boot_align, PART_ALIGN_S)
        # apparently OMAP3 ROMs require the vfat length to be an even number
        # of sectors (multiple of 1 KiB); decrease the length if it's odd,
        # there should still be enough room
        boot_len = boot_len - boot_len % 2
        boot_end = boot_start + boot_len - 1

        root_start, _root_end, _root_len = align_partition(
            boot_end + 1, ROOT_MIN_SIZE_S, PART_ALIGN_S, PART_ALIGN_S)
        system_start, _system_end, _system_len = align_partition(
            _root_end + 1, SYSTEM_MIN_SIZE_S, PART_ALIGN_S, PART_ALIGN_S)
        cache_start, _cache_end, _cache_len = align_partition(
            _system_end + 1, CACHE_MIN_SIZE_S, PART_ALIGN_S, PART_ALIGN_S)
        userdata_start, _userdata_end, _userdata_len = align_partition(
            _cache_end + 1, USERDATA_MIN_SIZE_S, PART_ALIGN_S, PART_ALIGN_S)
        sdcard_start, _sdcard_end, _sdcard_len = align_partition(
            _userdata_end + 1, SDCARD_MIN_SIZE_S, PART_ALIGN_S, PART_ALIGN_S)
 
        return '%s,%s,%s,*\n%s,%s,L\n%s,%s,L\n%s,-,E\n%s,%s,L\n%s,%s,L\n%s,,,-' % (
            boot_start, boot_len, partition_type, root_start, _root_len, 
            system_start, _system_len, cache_start, cache_start, _cache_len,
            userdata_start, _userdata_len, sdcard_start)

    @classproperty
    def bootcmd(cls):
        """Get the bootcmd for this board.

        In general subclasses should not have to override this.
        """
        replacements = dict(
            mmc_option=cls.mmc_option, kernel_addr=cls.kernel_addr,
            initrd_addr=cls.initrd_addr)
        return (
            "fatload mmc %(mmc_option)s %(kernel_addr)s "
                "uImage; fatload mmc %(mmc_option)s %(initrd_addr)s uInitrd; "
                "bootm %(kernel_addr)s %(initrd_addr)s"
                % replacements)

    @classmethod
    def _get_bootargs(cls, is_live, is_lowmem, consoles, rootfs_uuid):
        """Get the bootargs for this board.

        In general subclasses should not have to override this.
        """
        boot_args_options = 'rootwait ro'
        if cls.extra_boot_args_options is not None:
            boot_args_options += ' %s' % cls.extra_boot_args_options
        serial_opts = cls.extra_serial_opts
        for console in consoles:
            serial_opts += ' console=%s' % console

        lowmem_opt = ''
        boot_snippet = 'root=UUID=%s' % rootfs_uuid
        if is_live:
            serial_opts += ' %s' % cls.live_serial_opts
            boot_snippet = 'boot=casper'
            if is_lowmem:
                lowmem_opt = 'only-ubiquity'

        replacements = dict(
            serial_opts=serial_opts,
            lowmem_opt=lowmem_opt, boot_snippet=boot_snippet,
            boot_args_options=boot_args_options)
        return (
            "%(serial_opts)s %(lowmem_opt)s "
                "%(boot_snippet)s %(boot_args_options)s"
             % replacements)

    @classmethod
    def _get_boot_env(cls, is_live, is_lowmem, consoles, rootfs_uuid):
        """Get the boot environment for this board.

        In general subclasses should not have to override this.
        """
        boot_env = {}
        boot_env["bootargs"] = cls._get_bootargs(
            is_live, is_lowmem, consoles, rootfs_uuid)
        boot_env["bootcmd"] = cls.bootcmd
        return boot_env

    @classmethod
    def make_boot_files(cls, uboot_parts_dir, is_live, is_lowmem, consoles,
                        chroot_dir, rootfs_uuid, boot_dir, boot_device_or_file):
        boot_env = cls._get_boot_env(is_live, is_lowmem, consoles, rootfs_uuid)
        cls._make_boot_files(
            uboot_parts_dir, boot_env, chroot_dir, boot_dir, 
            boot_device_or_file)

    @classmethod
    def _make_boot_files(cls, uboot_parts_dir, boot_env, chroot_dir, boot_dir,
                         boot_device_or_file):
        """Make the necessary boot files for this board.

        This is usually board-specific so ought to be defined in every
        subclass.
        """
        raise NotImplementedError()

    @classmethod
    def populate_boot(cls, chroot_dir, rootfs_uuid, boot_partition, boot_disk,
                      boot_device_or_file, is_live, is_lowmem, consoles):
        parts_dir = 'boot'
        if is_live:
            parts_dir = 'casper'
        uboot_parts_dir = os.path.join(chroot_dir, parts_dir)

        cmd_runner.run(['mkdir', '-p', boot_disk]).wait()
        cmd_runner.run(['mount', boot_partition, boot_disk],
            as_root=True).wait()

        if cls.uboot_in_boot_part:
            assert cls.uboot_flavor is not None, (
                "uboot_in_boot_part is set but not uboot_flavor")
            uboot_bin = os.path.join(chroot_dir, 'usr', 'lib', 'u-boot',
                cls.uboot_flavor, 'u-boot.bin')
            cmd_runner.run(
                ['cp', '-v', uboot_bin, boot_disk], as_root=True).wait()

        cls.make_boot_files(
            uboot_parts_dir, is_live, is_lowmem, consoles, chroot_dir,
            rootfs_uuid, boot_disk, boot_device_or_file)

        cmd_runner.run(['sync']).wait()
        try:
            cmd_runner.run(['umount', boot_disk], as_root=True).wait()
        except cmd_runner.SubcommandNonZeroReturnValue:
            pass

    @classmethod
    def _get_kflavor_files(cls, path):
        """Search for kernel and initrd in path."""
        for flavor in cls.kernel_flavors:
            kregex = KERNEL_GLOB % {'kernel_flavor' : flavor}
            iregex = INITRD_GLOB % {'kernel_flavor' : flavor}
            kernel = _get_file_matching(os.path.join(path, kregex))
            if kernel is not None:
                initrd = _get_file_matching(os.path.join(path, iregex))
                if initrd is not None:
                    return (kernel, initrd)
                raise ValueError(
                    "Found kernel for flavor %s but no initrd matching %s" % (
                        flavor, iregex))
        raise ValueError(
            "No kernel found matching %s for flavors %s" % (
                KERNEL_GLOB, " ".join(cls.kernel_flavors)))


class OmapConfig(BoardConfig):
    kernel_flavors = ['linaro-omap4', 'linaro-omap']
    uboot_in_boot_part = True

    # XXX: Here we define these things as dynamic properties because our
    # temporary hack to fix bug 697824 relies on changing the board's
    # serial_tty at run time.
    _extra_serial_opts = None
    _live_serial_opts = None
    _serial_tty = None

    @classproperty
    def serial_tty(cls):
        # This is just to make sure no callsites use .serial_tty before
        # calling set_appropriate_serial_tty(). If we had this in the first
        # place we'd have uncovered bug 710971 before releasing.
        raise AttributeError(
            "You must not use this attribute before calling "
            "set_appropriate_serial_tty")

    @classproperty
    def live_serial_opts(cls):
        return cls._live_serial_opts % cls.serial_tty

    @classproperty
    def extra_serial_opts(cls):
        return cls._extra_serial_opts % cls.serial_tty

    @classmethod
    def set_appropriate_serial_tty(cls, chroot_dir):
        """Set the appropriate serial_tty depending on the kernel used.

        If the kernel found in the chroot dir is << 2.6.36 we use tyyS2, else
        we use the default value (_serial_tty).
        """
        # XXX: This is also part of our temporary hack to fix bug 697824.
        cls.serial_tty = classproperty(lambda cls: cls._serial_tty)
        vmlinuz = _get_file_matching(
            os.path.join(chroot_dir, 'boot', 'vmlinuz*'))
        basename = os.path.basename(vmlinuz)
        minor_version = re.match('.*2\.6\.([0-9]{2}).*', basename).group(1)
        if int(minor_version) < 36:
            cls.serial_tty = classproperty(lambda cls: 'ttyS2')

    @classmethod
    def make_boot_files(cls, uboot_parts_dir, is_live, is_lowmem, consoles,
                        chroot_dir, rootfs_uuid, boot_dir, boot_device_or_file):
        # XXX: This is also part of our temporary hack to fix bug 697824; we
        # need to call set_appropriate_serial_tty() before doing anything that
        # may use cls.serial_tty.
        cls.set_appropriate_serial_tty(chroot_dir)
        super(OmapConfig, cls).make_boot_files(
            uboot_parts_dir, is_live, is_lowmem, consoles, chroot_dir,
            rootfs_uuid, boot_dir, boot_device_or_file)

    @classmethod
    def _make_boot_files(cls, uboot_parts_dir, boot_env, chroot_dir, boot_dir,
                         boot_device_or_file):
        install_omap_boot_loader(chroot_dir, boot_dir)
<<<<<<< HEAD
        (k_img_data, i_img_data) = cls._get_kflavor_files(uboot_parts_dir)
        make_uImage(cls.load_addr, k_img_data, boot_dir)
        make_uInitrd(i_img_data, boot_dir)
=======
        make_uImage(
            cls.load_addr, uboot_parts_dir, cls.kernel_suffix, boot_dir)
        make_uInitrd(uboot_parts_dir, cls.kernel_suffix, boot_dir)
        boot_script_path = os.path.join(boot_dir, cls.boot_script)
>>>>>>> f6aca9dd
        make_boot_script(boot_env, boot_script_path)
        make_boot_ini(boot_script_path, boot_dir)


class BeagleConfig(OmapConfig):
    uboot_flavor = 'omap3_beagle'
    _serial_tty = 'ttyO2'
    _extra_serial_opts = 'console=tty0 console=%s,115200n8'
    _live_serial_opts = 'serialtty=%s'
    kernel_addr = '0x80000000'
    initrd_addr = '0x81600000'
    load_addr = '0x80008000'
    boot_script = 'boot.scr'
    extra_boot_args_options = (
        'earlyprintk fixrtc nocompcache vram=12M '
        'omapfb.mode=dvi:1280x720MR-16@60')


class OveroConfig(OmapConfig):
    uboot_flavor = 'omap3_overo'
    _serial_tty = 'ttyO2'
    _extra_serial_opts = 'console=tty0 console=%s,115200n8'
    kernel_addr = '0x80000000'
    initrd_addr = '0x81600000'
    load_addr = '0x80008000'
    boot_script = 'boot.scr'
    extra_boot_args_options = (
        'earlyprintk mpurate=500 vram=12M '
        'omapfb.mode=dvi:1024x768MR-16@60 omapdss.def_disp=dvi')


class PandaConfig(OmapConfig):
    uboot_flavor = 'omap4_panda'
    _serial_tty = 'ttyO2'
    _extra_serial_opts = 'console=tty0 console=%s,115200n8'
    _live_serial_opts = 'serialtty=%s'
    kernel_addr = '0x80200000'
    initrd_addr = '0x81600000'
    load_addr = '0x80008000'
    boot_script = 'boot.scr'
    extra_boot_args_options = (
        'earlyprintk fixrtc nocompcache vram=32M '
        'omapfb.vram=0:8M mem=463M ip=none')


class IgepConfig(BeagleConfig):
    uboot_in_boot_part = False
    uboot_flavor = None

    @classmethod
    def _make_boot_files(cls, uboot_parts_dir, boot_env, chroot_dir, boot_dir,
<<<<<<< HEAD
                         boot_script_path, boot_device_or_file):
        (k_img_data, i_img_data) = cls._get_kflavor_files(uboot_parts_dir)
        make_uImage(cls.load_addr, k_img_data, boot_dir)
        make_uInitrd(i_img_data, boot_dir)
=======
                         boot_device_or_file):
        make_uImage(
            cls.load_addr, uboot_parts_dir, cls.kernel_suffix, boot_dir)
        make_uInitrd(uboot_parts_dir, cls.kernel_suffix, boot_dir)
        boot_script_path = os.path.join(boot_dir, cls.boot_script)
>>>>>>> f6aca9dd
        make_boot_script(boot_env, boot_script_path)
        make_boot_ini(boot_script_path, boot_dir)


class Ux500Config(BoardConfig):
    serial_tty = 'ttyAMA2'
    extra_serial_opts = 'console=tty0 console=%s,115200n8' % serial_tty
    live_serial_opts = 'serialtty=%s' % serial_tty
    kernel_addr = '0x00100000'
    initrd_addr = '0x08000000'
    load_addr = '0x00008000'
    kernel_flavors = ['u8500', 'ux500']
    boot_script = 'flash.scr'
    extra_boot_args_options = (
        'earlyprintk rootdelay=1 fixrtc nocompcache '
        'mem=96M@0 mem_modem=32M@96M mem=44M@128M pmem=22M@172M '
        'mem=30M@194M mem_mali=32M@224M pmem_hwb=54M@256M '
        'hwmem=48M@302M mem=152M@360M')
    mmc_option = '1:1'

    @classmethod
    def _make_boot_files(cls, uboot_parts_dir, boot_env, chroot_dir, boot_dir,
<<<<<<< HEAD
                         boot_script_path, boot_device_or_file):
        (k_img_data, i_img_data) = cls._get_kflavor_files(uboot_parts_dir)
        make_uImage(cls.load_addr, k_img_data, boot_dir)
        make_uInitrd(i_img_data, boot_dir)
=======
                         boot_device_or_file):
        make_uImage(
            cls.load_addr, uboot_parts_dir, cls.kernel_suffix, boot_dir)
        make_uInitrd(uboot_parts_dir, cls.kernel_suffix, boot_dir)
        boot_script_path = os.path.join(boot_dir, cls.boot_script)
>>>>>>> f6aca9dd
        make_boot_script(boot_env, boot_script_path)


class Mx5Config(BoardConfig):
    serial_tty = 'ttymxc0'
    extra_serial_opts = 'console=tty0 console=%s,115200n8' % serial_tty
    live_serial_opts = 'serialtty=%s' % serial_tty
    boot_script = 'boot.scr'
    mmc_part_offset = 1
    mmc_option = '0:2'

    @classmethod
    def get_sfdisk_cmd(cls, should_align_boot_part=None):
        """Return the sfdisk command to partition the media.

        :param should_align_boot_part: Ignored.

        This i.MX5 implementation returns a non-FS data bootloader partition,
        followed by a FAT32 boot partition, followed by a root partition.
        """
        # boot ROM expects bootloader at 0x400 which is sector 2 with the usual
        # SECTOR_SIZE of 512; we could theoretically leave sector 1 unused, but
        # older bootloaders like RedBoot might store the environment from 0x0
        # onwards, so it's safer to just start at the first sector, sector 1
        # (sector 0 is MBR / partition table)
        loader_start, loader_end, loader_len = align_partition(
            1, LOADER_MIN_SIZE_S, 1, PART_ALIGN_S)

        boot_start, boot_end, boot_len = align_partition(
            loader_end + 1, BOOT_MIN_SIZE_S, PART_ALIGN_S, PART_ALIGN_S)
        # we ignore _root_end / _root_len and return a sfdisk command to
        # instruct the use of all remaining space; XXX if we had some root size
        # config, we could do something more sensible
        root_start, _root_end, _root_len = align_partition(
            boot_end + 1, ROOT_MIN_SIZE_S, PART_ALIGN_S, PART_ALIGN_S)

        return '%s,%s,0xDA\n%s,%s,0x0C,*\n%s,,,-' % (
            loader_start, loader_len, boot_start, boot_len, root_start)

    @classmethod
    def _make_boot_files(cls, uboot_parts_dir, boot_env, chroot_dir, boot_dir,
                         boot_device_or_file):
        uboot_file = os.path.join(
            chroot_dir, 'usr', 'lib', 'u-boot', cls.uboot_flavor, 'u-boot.imx')
        install_mx5_boot_loader(uboot_file, boot_device_or_file)
<<<<<<< HEAD
        (k_img_data, i_img_data) = cls._get_kflavor_files(uboot_parts_dir)
        make_uImage(cls.load_addr, k_img_data, boot_dir)
        make_uInitrd(i_img_data, boot_dir)
=======
        make_uImage(
            cls.load_addr, uboot_parts_dir, cls.kernel_suffix, boot_dir)
        make_uInitrd(uboot_parts_dir, cls.kernel_suffix, boot_dir)
        boot_script_path = os.path.join(boot_dir, cls.boot_script)
>>>>>>> f6aca9dd
        make_boot_script(boot_env, boot_script_path)


class Mx51Config(Mx5Config):
    kernel_addr = '0x90000000'
    initrd_addr = '0x92000000'
    load_addr = '0x90008000'
    kernel_flavors = ['linaro-lt-mx5', 'linaro-mx51']


class Mx53Config(Mx5Config):
    kernel_addr = '0x70800000'
    initrd_addr = '0x71800000'
    load_addr = '0x70008000'
    kernel_flavors = ['linaro-lt-mx5', 'linaro-lt-mx53']


class EfikamxConfig(Mx51Config):
    uboot_flavor = 'efikamx'


class EfikasbConfig(Mx51Config):
    uboot_flavor = 'efikasb'


class Mx51evkConfig(Mx51Config):
    uboot_flavor = 'mx51evk'


class Mx53LoCoConfig(Mx53Config):
    uboot_flavor = 'mx53loco'


class VexpressConfig(BoardConfig):
    uboot_flavor = 'ca9x4_ct_vxp'
    uboot_in_boot_part = True
    serial_tty = 'ttyAMA0'
    extra_serial_opts = 'console=tty0 console=%s,38400n8' % serial_tty
    live_serial_opts = 'serialtty=%s' % serial_tty
    kernel_addr = '0x60008000'
    initrd_addr = '0x81000000'
    load_addr = kernel_addr
    kernel_flavors = ['linaro-vexpress']
    boot_script = None
    # ARM Boot Monitor is used to load u-boot, uImage etc. into flash and
    # only allows for FAT16
    fat_size = 16

    @classmethod
    def _make_boot_files(cls, uboot_parts_dir, boot_env, chroot_dir, boot_dir,
<<<<<<< HEAD
                         boot_script_path, boot_device_or_file):
        (k_img_data, i_img_data) = cls._get_kflavor_files(uboot_parts_dir)
        make_uImage(cls.load_addr, k_img_data, boot_dir)
        make_uInitrd(i_img_data, boot_dir)
=======
                         boot_device_or_file):
        make_uImage(
            cls.load_addr, uboot_parts_dir, cls.kernel_suffix, boot_dir)
        make_uInitrd(uboot_parts_dir, cls.kernel_suffix, boot_dir)
>>>>>>> f6aca9dd

class SMDKV310Config(BoardConfig):
    serial_tty = 'ttySAC1'
    extra_serial_opts = 'console=%s,115200n8' % serial_tty
    kernel_addr = '0x40007000'
    initrd_addr = '0x41000000'
    load_addr = '0x40008000'
    kernel_flavors = ['s5pv310']
    boot_script = 'boot.scr'
    mmc_part_offset = 1
    mmc_option = '0:2'

    @classmethod
    def get_sfdisk_cmd(cls, should_align_boot_part=False):
        # bootloader partition needs to hold everything from BL1 to uInitrd
        # inclusive
        min_len = (
            SAMSUNG_V310_UINITRD_START + SAMSUNG_V310_UINITRD_RESERVED_LEN -
            SAMSUNG_V310_BL1_START)

        # bootloader partition
        loader_start, loader_end, loader_len = align_partition(
            1, min_len, 1, PART_ALIGN_S)

        # FAT boot partition
        boot_start, boot_end, boot_len = align_partition(
            loader_end + 1, BOOT_MIN_SIZE_S, PART_ALIGN_S, PART_ALIGN_S)

        # root partition
        # we ignore _root_end / _root_len and return a sfdisk command to
        # instruct the use of all remaining space; XXX if we had some root size
        # config, we could do something more sensible
        root_start, _root_end, _root_len = align_partition(
            boot_end + 1, ROOT_MIN_SIZE_S, PART_ALIGN_S, PART_ALIGN_S)

        return '%s,%s,0xDA\n%s,%s,0x0C,*\n%s,,,-' % (
            loader_start, loader_len, boot_start, boot_len, root_start)

    @classmethod
    def _get_boot_env(cls, is_live, is_lowmem, consoles, rootfs_uuid):
        boot_env = super(SMDKV310Config, cls)._get_boot_env(
            is_live, is_lowmem, consoles, rootfs_uuid)

        boot_env["ethact"] = "smc911x-0"
        boot_env["ethaddr"] = "00:40:5c:26:0a:5b"
        # XXX fixme once FAT support is fixed in u-boot bug 727978
        boot_env["bootcmd"] = (
            "movi read kernel %(kernel_addr)s; "
            "movi read rootfs %(initrd_addr)s %(rootfs_size)s; "
            "bootm %(kernel_addr)s %(initrd_addr)s" % {
                'kernel_addr': cls.kernel_addr,
                'initrd_addr': cls.initrd_addr,
                'rootfs_size': hex(SAMSUNG_V310_UINITRD_COPY_LEN * SECTOR_SIZE)})

        return boot_env

    @classmethod
    def _make_boot_files(cls, uboot_parts_dir, boot_env, chroot_dir, boot_dir,
                         boot_device_or_file):
        uboot_file = os.path.join(
            chroot_dir, 'usr', 'lib', 'u-boot', 'smdkv310', 'u-boot.v310')
        install_smdkv310_boot_loader(uboot_file, boot_device_or_file)

        env_size = SAMSUNG_V310_ENV_LEN * SECTOR_SIZE
        env_file = make_flashable_env(boot_env, env_size)
        install_smdkv310_boot_env(env_file, boot_device_or_file)

        (k_img_data, i_img_data) = cls._get_kflavor_files(uboot_parts_dir)
        uImage_file = make_uImage(cls.load_addr, k_img_data, boot_dir)
        install_smdkv310_uImage(uImage_file, boot_device_or_file)
        uInitrd_file = make_uInitrd(i_img_data, boot_dir)
        install_smdkv310_initrd(uInitrd_file, boot_device_or_file)

        # unused at the moment once FAT support enabled for the
        # Samsung u-boot this can be used bug 727978
        #boot_script_path = os.path.join(boot_dir, cls.boot_script)
        #make_boot_script(boot_env, boot_script_path)


board_configs = {
    'beagle': BeagleConfig,
    'igep': IgepConfig,
    'panda': PandaConfig,
    'vexpress': VexpressConfig,
    'ux500': Ux500Config,
    'efikamx': EfikamxConfig,
    'efikasb': EfikasbConfig,
    'mx51evk': Mx51evkConfig,
    'mx53loco' : Mx53LoCoConfig,
    'overo': OveroConfig,
    'smdkv310': SMDKV310Config,
    }

android_board_configs = {
    'beagle': BeagleConfig,
    'panda': PandaConfig,
    }


def _dd(input_file, output_file, block_size=SECTOR_SIZE, count=None, seek=None,
        skip=None):
    """Wrapper around the dd command"""
    cmd = [
        "dd", "if=%s" % input_file, "of=%s" % output_file,
        "bs=%s" % block_size, "conv=notrunc"]
    if count is not None:
        cmd.append("count=%s" % count)
    if seek is not None:
        cmd.append("seek=%s" % seek)
    if skip is not None:
        cmd.append("skip=%s" % skip)
    proc = cmd_runner.run(cmd, as_root=True)
    proc.wait()


def _run_mkimage(img_type, load_addr, entry_point, name, img_data, img,
                 stdout=None, as_root=True):
    cmd = ['mkimage',
           '-A', 'arm',
           '-O', 'linux',
           '-T', img_type,
           '-C', 'none',
           '-a', load_addr,
           '-e', load_addr,
           '-n', name,
           '-d', img_data,
           img]
    proc = cmd_runner.run(cmd, as_root=as_root, stdout=stdout)
    proc.wait()
    return proc.returncode


def _get_file_matching(regex):
    """Return a file whose path matches the given regex.

    If zero or more than one files match, raise a ValueError.
    """
    files = glob.glob(regex)
    if len(files) == 1:
        return files[0]
    elif len(files) == 0:
        return None
    else:
        # TODO: Could ask the user to chosse which file to use instead of
        # raising an exception.
        raise ValueError("Too many files matching '%s' found." % regex)


def make_uImage(load_addr, img_data, boot_disk):
    img = '%s/uImage' % boot_disk
    _run_mkimage(
        'kernel', load_addr, load_addr, 'Linux', img_data, img)
    return img


def make_uInitrd(img_data, boot_disk):
    img = '%s/uInitrd' % boot_disk
    _run_mkimage('ramdisk', '0', '0', 'initramfs', img_data, img)
    return img


def make_boot_script(boot_env, boot_script_path):
    boot_script_data = (
        "setenv bootcmd '%(bootcmd)s'\n"
        "setenv bootargs '%(bootargs)s'\n"
        "boot"
        % boot_env)

    # Need to save the boot script data into a file that will be passed to
    # mkimage.
    _, tmpfile = tempfile.mkstemp()
    atexit.register(os.unlink, tmpfile)
    plain_boot_script = os.path.join(
        os.path.dirname(boot_script_path), 'boot.txt')
    with open(tmpfile, 'w') as fd:
        fd.write(boot_script_data)
    cmd_runner.run(['cp', tmpfile, plain_boot_script], as_root=True).wait()
    return _run_mkimage(
        'script', '0', '0', 'boot script', plain_boot_script, boot_script_path)


def make_flashable_env(boot_env, env_size):
    env_strings = ["%s=%s" % (k, v) for k, v in boot_env.items()]
    env_strings.sort()
    env = struct.pack('B', 0).join(env_strings)

    # we still need to zero-terminate the last string, and 4 bytes for crc
    assert len(env) + 1 + 4 <= env_size, (
        "environment doesn't fit in %s bytes" % env_size)

    # pad the rest of the env for the CRC calc; the "s" format will write zero
    # bytes to pad the (empty) string to repeat count
    env += struct.pack('%ss' % (env_size - len(env) - 4), '')

    crc = crc32(env)
    env = struct.pack('<i', crc) + env

    _, tmpfile = tempfile.mkstemp()

    with open(tmpfile, 'w') as fd:
        fd.write(env)

    return tmpfile


def install_mx5_boot_loader(imx_file, boot_device_or_file):
    # bootloader partition starts at +1s but we write the file at +2s, so we
    # need to check that the bootloader partition minus 1s is at least as large
    # as the u-boot binary; note that the real bootloader partition might be
    # larger than LOADER_MIN_SIZE_S, but if u-boot is larger it's a sign we
    # need to bump LOADER_MIN_SIZE_S
    max_size = (LOADER_MIN_SIZE_S - 1) * SECTOR_SIZE
    assert os.path.getsize(imx_file) <= max_size, (
        "%s is larger than guaranteed bootloader partition size" % imx_file)
    _dd(imx_file, boot_device_or_file, seek=2)


def _get_mlo_file(chroot_dir):
    # XXX bug=702645: This is a temporary solution to make sure l-m-c works
    # with any version of x-loader-omap. The proper solution is to have
    # hwpacks specify the location of the MLO file or include just the MLO
    # file instead of an x-loader-omap package.
    # This pattern matches the path of MLO files installed by the latest
    # x-loader-omap package (e.g. /usr/lib/x-loader/<version>/MLO)
    files = glob.glob(
        os.path.join(chroot_dir, 'usr', 'lib', '*', '*', 'MLO'))
    if len(files) == 0:
        # This one matches the path of MLO files installed by older
        # x-loader-omap package (e.g. /usr/lib/x-loader-omap[34]/MLO)
        files = glob.glob(
            os.path.join(chroot_dir, 'usr', 'lib', '*', 'MLO'))
    if len(files) == 1:
        return files[0]
    elif len(files) > 1:
        raise AssertionError(
            "More than one MLO file found on %s" % chroot_dir)
    else:
        raise AssertionError("No MLO files found on %s" % chroot_dir)


def install_omap_boot_loader(chroot_dir, boot_disk):
    mlo_file = _get_mlo_file(chroot_dir)
    cmd_runner.run(["cp", "-v", mlo_file, boot_disk], as_root=True).wait()
    # XXX: Is this really needed?
    cmd_runner.run(["sync"]).wait()


def make_boot_ini(boot_script_path, boot_disk):
    proc = cmd_runner.run(
        ["cp", "-v", boot_script_path, "%s/boot.ini" % boot_disk],
        as_root=True)
    proc.wait()


def install_smdkv310_uImage(uImage_file, boot_device_or_file):
    # the layout keeps SAMSUNG_V310_UIMAGE_LEN sectors for uImage; make sure
    # uImage isn't actually larger or it would be truncated
    max_size = SAMSUNG_V310_UIMAGE_LEN * SECTOR_SIZE
    assert os.path.getsize(uImage_file) <= max_size, (
        "%s is larger than the allocated v310 uImage length" % uImage_file)
    _dd(uImage_file, boot_device_or_file, count=SAMSUNG_V310_UIMAGE_LEN,
        seek=SAMSUNG_V310_UIMAGE_START)


def install_smdkv310_initrd(initrd_file, boot_device_or_file):
    # the layout keeps SAMSUNG_V310_UINITRD_RESERVED_LEN sectors for uInitrd
    # but only SAMSUNG_V310_UINITRD_COPY_LEN sectors are loaded into memory;
    # make sure uInitrd isn't actually larger or it would be truncated in
    # memory
    max_size = SAMSUNG_V310_UINITRD_COPY_LEN * SECTOR_SIZE
    assert os.path.getsize(initrd_file) <= max_size, (
        "%s is larger than the v310 uInitrd length as used by u-boot"
            % initrd_file)
    _dd(initrd_file, boot_device_or_file,
        count=SAMSUNG_V310_UINITRD_COPY_LEN,
        seek=SAMSUNG_V310_UINITRD_START)


def install_smdkv310_boot_env(env_file, boot_device_or_file):
    # the environment file is exactly SAMSUNG_V310_ENV_LEN as created by
    # make_flashable_env(), so we don't need to check the size of env_file
    _dd(env_file, boot_device_or_file, count=SAMSUNG_V310_ENV_LEN,
        seek=SAMSUNG_V310_ENV_START)


def install_smdkv310_boot_loader(v310_file, boot_device_or_file):
    """Samsung specific terminology
    BL0 is the first stage bootloader,
    BL1 is the SPL (secondary program loader)
    v310_file is a binary with the same layout as BL1 + u-boot environment +
    BL2; write BL1 (SPL) piece first (SAMSUNG_V310_BL1_LEN sectors at +0s in
    the file and +SAMSUNG_V310_BL1_START on disk), then write BL2 (u-boot)
    piece (rest of the file starting at +(SAMSUNG_V310_BL1_LEN +
    SAMSUNG_V310_ENV_LEN)s in the file which is the same as
    +(SAMSUNG_V310_BL2_START - SAMSUNG_V310_BL1_START)s)
    """
    _dd(v310_file, boot_device_or_file, count=SAMSUNG_V310_BL1_LEN,
        seek=SAMSUNG_V310_BL1_START)
    # XXX need to check that the length of v310_file - 64s is smaller than
    # SAMSUNG_V310_BL2_LEN
    _dd(v310_file, boot_device_or_file, seek=SAMSUNG_V310_BL2_START,
        skip=(SAMSUNG_V310_BL2_START - SAMSUNG_V310_BL1_START))
<|MERGE_RESOLUTION|>--- conflicted
+++ resolved
@@ -429,16 +429,10 @@
     def _make_boot_files(cls, uboot_parts_dir, boot_env, chroot_dir, boot_dir,
                          boot_device_or_file):
         install_omap_boot_loader(chroot_dir, boot_dir)
-<<<<<<< HEAD
         (k_img_data, i_img_data) = cls._get_kflavor_files(uboot_parts_dir)
         make_uImage(cls.load_addr, k_img_data, boot_dir)
         make_uInitrd(i_img_data, boot_dir)
-=======
-        make_uImage(
-            cls.load_addr, uboot_parts_dir, cls.kernel_suffix, boot_dir)
-        make_uInitrd(uboot_parts_dir, cls.kernel_suffix, boot_dir)
         boot_script_path = os.path.join(boot_dir, cls.boot_script)
->>>>>>> f6aca9dd
         make_boot_script(boot_env, boot_script_path)
         make_boot_ini(boot_script_path, boot_dir)
 
@@ -490,18 +484,11 @@
 
     @classmethod
     def _make_boot_files(cls, uboot_parts_dir, boot_env, chroot_dir, boot_dir,
-<<<<<<< HEAD
-                         boot_script_path, boot_device_or_file):
+                         boot_device_or_file):
         (k_img_data, i_img_data) = cls._get_kflavor_files(uboot_parts_dir)
         make_uImage(cls.load_addr, k_img_data, boot_dir)
         make_uInitrd(i_img_data, boot_dir)
-=======
-                         boot_device_or_file):
-        make_uImage(
-            cls.load_addr, uboot_parts_dir, cls.kernel_suffix, boot_dir)
-        make_uInitrd(uboot_parts_dir, cls.kernel_suffix, boot_dir)
         boot_script_path = os.path.join(boot_dir, cls.boot_script)
->>>>>>> f6aca9dd
         make_boot_script(boot_env, boot_script_path)
         make_boot_ini(boot_script_path, boot_dir)
 
@@ -524,18 +511,11 @@
 
     @classmethod
     def _make_boot_files(cls, uboot_parts_dir, boot_env, chroot_dir, boot_dir,
-<<<<<<< HEAD
-                         boot_script_path, boot_device_or_file):
+                         boot_device_or_file):
         (k_img_data, i_img_data) = cls._get_kflavor_files(uboot_parts_dir)
         make_uImage(cls.load_addr, k_img_data, boot_dir)
         make_uInitrd(i_img_data, boot_dir)
-=======
-                         boot_device_or_file):
-        make_uImage(
-            cls.load_addr, uboot_parts_dir, cls.kernel_suffix, boot_dir)
-        make_uInitrd(uboot_parts_dir, cls.kernel_suffix, boot_dir)
         boot_script_path = os.path.join(boot_dir, cls.boot_script)
->>>>>>> f6aca9dd
         make_boot_script(boot_env, boot_script_path)
 
 
@@ -581,16 +561,10 @@
         uboot_file = os.path.join(
             chroot_dir, 'usr', 'lib', 'u-boot', cls.uboot_flavor, 'u-boot.imx')
         install_mx5_boot_loader(uboot_file, boot_device_or_file)
-<<<<<<< HEAD
         (k_img_data, i_img_data) = cls._get_kflavor_files(uboot_parts_dir)
         make_uImage(cls.load_addr, k_img_data, boot_dir)
         make_uInitrd(i_img_data, boot_dir)
-=======
-        make_uImage(
-            cls.load_addr, uboot_parts_dir, cls.kernel_suffix, boot_dir)
-        make_uInitrd(uboot_parts_dir, cls.kernel_suffix, boot_dir)
         boot_script_path = os.path.join(boot_dir, cls.boot_script)
->>>>>>> f6aca9dd
         make_boot_script(boot_env, boot_script_path)
 
 
@@ -641,17 +615,10 @@
 
     @classmethod
     def _make_boot_files(cls, uboot_parts_dir, boot_env, chroot_dir, boot_dir,
-<<<<<<< HEAD
-                         boot_script_path, boot_device_or_file):
+                         boot_device_or_file):
         (k_img_data, i_img_data) = cls._get_kflavor_files(uboot_parts_dir)
         make_uImage(cls.load_addr, k_img_data, boot_dir)
         make_uInitrd(i_img_data, boot_dir)
-=======
-                         boot_device_or_file):
-        make_uImage(
-            cls.load_addr, uboot_parts_dir, cls.kernel_suffix, boot_dir)
-        make_uInitrd(uboot_parts_dir, cls.kernel_suffix, boot_dir)
->>>>>>> f6aca9dd
 
 class SMDKV310Config(BoardConfig):
     serial_tty = 'ttySAC1'

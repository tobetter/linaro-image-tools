# Copyright (C) 2010, 2011 Linaro
#
# Author: Guilherme Salgado <guilherme.salgado@linaro.org>
#
# This file is part of Linaro Image Tools.
#
# Linaro Image Tools is free software: you can redistribute it and/or modify
# it under the terms of the GNU General Public License as published by
# the Free Software Foundation, either version 3 of the License, or
# (at your option) any later version.
#
# Linaro Image Tools is distributed in the hope that it will be useful,
# but WITHOUT ANY WARRANTY; without even the implied warranty of
# MERCHANTABILITY or FITNESS FOR A PARTICULAR PURPOSE.  See the
# GNU General Public License for more details.
#
# You should have received a copy of the GNU General Public License
# along with this program.  If not, see <http://www.gnu.org/licenses/>.

import atexit
import glob
import os
import random
import string
import subprocess
import sys
import tempfile
import time
import types

from testtools import TestCase

from linaro_image_tools import cmd_runner
import linaro_image_tools.media_create
from linaro_image_tools.media_create import (
    check_device,
    boards,
    partitions,
    rootfs,
    )
from linaro_image_tools.media_create.boards import (
    LOADER_MIN_SIZE_S,
    SECTOR_SIZE,
    align_up,
    align_partition,
    board_configs,
    make_flashable_env,
    install_mx5_boot_loader,
    install_omap_boot_loader,
    make_boot_script,
    make_uImage,
    make_uInitrd,
    _get_file_matching,
    _get_mlo_file,
    _run_mkimage,
    )
from linaro_image_tools.media_create.hwpack import (
    copy_file,
    install_hwpack,
    install_hwpacks,
    mount_chroot_proc,
    run_local_atexit_funcs,
    temporarily_overwrite_file_on_dir,
    )
from linaro_image_tools.media_create.partitions import (
    HEADS,
    SECTORS,
    calculate_partition_size_and_offset,
    convert_size_to_bytes,
    create_partitions,
    ensure_partition_is_not_mounted,
    get_boot_and_root_loopback_devices,
    get_boot_and_root_partitions_for_media,
    Media,
    run_sfdisk_commands,
    setup_partitions,
    get_uuid,
    _parse_blkid_output,
    )
from linaro_image_tools.media_create.rootfs import (
    create_flash_kernel_config,
    has_space_left_for_swap,
    move_contents,
    populate_rootfs,
    write_data_to_protected_file,
    )
from linaro_image_tools.media_create.tests.fixtures import (
    CreateTarballFixture,
    MockRunSfdiskCommandsFixture,
    )
from linaro_image_tools.media_create.unpack_binary_tarball import (
    unpack_binary_tarball,
    )
from linaro_image_tools.testing import TestCaseWithFixtures
from linaro_image_tools.tests.fixtures import (
    CreateTempDirFixture,
    MockCmdRunnerPopenFixture,
    MockSomethingFixture,
    )
from linaro_image_tools.utils import find_command, preferred_tools_dir


<<<<<<< HEAD
sudo_args = 'sudo -E'


def preferred_tools_dir():
    prefer_dir = None
    # running from bzr checkout?
    if not os.path.isabs(__file__):
        prefer_dir = os.getcwd()
    return prefer_dir


class TestEnsureCommand(TestCaseWithFixtures):

    install_pkg_providing_called = False

    def setUp(self):
        super(TestEnsureCommand, self).setUp()
        self.useFixture(MockSomethingFixture(
            sys, 'stdout', open('/dev/null', 'w')))

    def test_command_already_present(self):
        self.mock_install_package_providing()
        ensure_command('apt-get')
        self.assertFalse(self.install_pkg_providing_called)

    def test_command_not_present(self):
        self.mock_install_package_providing()
        ensure_command('apt-get-two-o')
        self.assertTrue(self.install_pkg_providing_called)

    def mock_install_package_providing(self):
        def mock_func(command):
            self.install_pkg_providing_called = True
        self.useFixture(MockSomethingFixture(
            utils, 'install_package_providing', mock_func))


class TestFindCommand(TestCaseWithFixtures):

    def test_preferred_dir(self):
        tempdir = self.useFixture(CreateTempDirFixture()).get_temp_dir()
        lmc = 'linaro-media-create'
        path = os.path.join(tempdir, lmc)
        open(path, 'w').close()
        os.chmod(path, stat.S_IXUSR)
        self.assertEquals(path, find_command(lmc, tempdir))

    def test_existing_command(self):
        lmc = 'linaro-media-create'
        prefer_dir = preferred_tools_dir()
        if prefer_dir is None:
            expected, _ = cmd_runner.run(
                ['which', lmc, ],
                stdout=subprocess.PIPE).communicate()
            expected = expected.strip()
        else:
            expected = os.path.join(prefer_dir, lmc)
        self.assertEquals(expected, find_command(lmc))

    def test_nonexisting_command(self):
        self.assertEquals(find_command('linaro-moo'), None)


class TestInstallPackageProviding(TestCaseWithFixtures):

    def test_found_package(self):
        self.useFixture(MockSomethingFixture(
            sys, 'stdout', open('/dev/null', 'w')))
        fixture = self.useFixture(MockCmdRunnerPopenFixture())
        install_package_providing('mkfs.vfat')
        self.assertEqual(
            ['%s apt-get --yes install dosfstools' % sudo_args],
            fixture.mock.commands_executed)

    def test_not_found_package(self):
        self.assertRaises(
            UnableToFindPackageProvidingCommand,
            install_package_providing, 'mkfs.lean')
=======
sudo_args = " ".join(cmd_runner.SUDO_ARGS)
>>>>>>> 46612d17


class TestGetMLOFile(TestCaseWithFixtures):

    def test_mlo_from_new_xloader(self):
        tempdir = self.useFixture(CreateTempDirFixture()).get_temp_dir()
        path = os.path.join(
            tempdir, 'usr', 'lib', 'x-loader', 'omap3530beagle')
        os.makedirs(path)
        mlo_path = os.path.join(path, 'MLO')
        open(mlo_path, 'w').close()
        self.assertEquals(
            mlo_path, _get_mlo_file(tempdir))

    def test_mlo_from_old_xloader(self):
        tempdir = self.useFixture(CreateTempDirFixture()).get_temp_dir()
        path = os.path.join(tempdir, 'usr', 'lib', 'x-loader-omap4')
        os.makedirs(path)
        mlo_path = os.path.join(path, 'MLO')
        open(mlo_path, 'w').close()
        self.assertEquals(
            mlo_path, _get_mlo_file(tempdir))

    def test_no_mlo_found(self):
        tempdir = self.useFixture(CreateTempDirFixture()).get_temp_dir()
        self.assertRaises(
            AssertionError, _get_mlo_file, tempdir)

    def test_more_than_one_mlo_found(self):
        tempdir = self.useFixture(CreateTempDirFixture()).get_temp_dir()
        for directory in ['x-loader-omap4', 'x-loader-omap3']:
            path = os.path.join(tempdir, 'usr', 'lib', directory)
            os.makedirs(path)
            mlo_path = os.path.join(path, 'MLO')
            open(mlo_path, 'w').close()
        self.assertRaises(
            AssertionError, _get_mlo_file, tempdir)


class TestBootSteps(TestCaseWithFixtures):

    def setUp(self):
        super(TestBootSteps, self).setUp()
        self.funcs_calls = []
        self.mock_all_boards_funcs()

    def mock_all_boards_funcs(self):
        """Mock functions of boards module with a call tracer."""

        def mock_func_creator(name):
            return lambda *args, **kwargs: self.funcs_calls.append(name)

        for name in dir(boards):
            attr = getattr(boards, name)
            if type(attr) == types.FunctionType:
                self.useFixture(MockSomethingFixture(
                    linaro_image_tools.media_create.boards, name,
                    mock_func_creator(name)))

    def mock_set_appropriate_serial_tty(self, config):

        def set_appropriate_serial_tty_mock(cls, chroot_dir):
            cls.serial_tty = cls._serial_tty

        self.useFixture(MockSomethingFixture(
            config, 'set_appropriate_serial_tty',
            classmethod(set_appropriate_serial_tty_mock)))

    def make_boot_files(self, config):
        config.make_boot_files('', False, False, [], '', '', '', '', '')

    def test_vexpress_steps(self):
        self.make_boot_files(boards.VexpressConfig)
        expected = ['make_uImage', 'make_uInitrd']
        self.assertEqual(expected, self.funcs_calls)

    def test_mx5_steps(self):
        class SomeMx5Config(boards.Mx5Config):
            uboot_flavor = 'uboot_flavor'
        self.make_boot_files(SomeMx5Config)
        expected = [
            'install_mx5_boot_loader', 'make_uImage', 'make_uInitrd',
            'make_boot_script']
        self.assertEqual(expected, self.funcs_calls)

    def test_smdkv310_steps(self):
        self.make_boot_files(boards.SMDKV310Config)
        expected = [
            'install_smdkv310_boot_loader', 'make_flashable_env',
            'install_smdkv310_boot_env', 'make_uImage',
            'install_smdkv310_uImage', 'make_uInitrd',
            'install_smdkv310_initrd']
        self.assertEqual(expected, self.funcs_calls)

    def test_ux500_steps(self):
        self.make_boot_files(boards.Ux500Config)
        expected = ['make_uImage', 'make_uInitrd', 'make_boot_script']
        self.assertEqual(expected, self.funcs_calls)

    def test_panda_steps(self):
        self.mock_set_appropriate_serial_tty(boards.PandaConfig)
        self.make_boot_files(boards.PandaConfig)
        expected = [
            'install_omap_boot_loader', 'make_uImage', 'make_uInitrd',
            'make_boot_script', 'make_boot_ini']
        self.assertEqual(expected, self.funcs_calls)

    def test_beagle_steps(self):
        self.mock_set_appropriate_serial_tty(boards.BeagleConfig)
        self.make_boot_files(boards.BeagleConfig)
        expected = [
            'install_omap_boot_loader', 'make_uImage', 'make_uInitrd',
            'make_boot_script', 'make_boot_ini']
        self.assertEqual(expected, self.funcs_calls)

    def test_igep_steps(self):
        self.mock_set_appropriate_serial_tty(boards.IgepConfig)
        self.make_boot_files(boards.IgepConfig)
        expected = [
            'make_uImage', 'make_uInitrd', 'make_boot_script',
            'make_boot_ini']
        self.assertEqual(expected, self.funcs_calls)

    def test_overo_steps(self):
        self.mock_set_appropriate_serial_tty(boards.OveroConfig)
        self.make_boot_files(boards.OveroConfig)
        expected = [
            'install_omap_boot_loader', 'make_uImage', 'make_uInitrd',
            'make_boot_script', 'make_boot_ini']
        self.assertEqual(expected, self.funcs_calls)


class TestAlignPartition(TestCase):

    def test_align_up_none(self):
        self.assertEqual(1024, align_up(1024, 1))

    def test_align_up_no_rounding(self):
        self.assertEqual(512, align_up(512, 512))

    def test_align_up_rounding(self):
        self.assertEqual(512, align_up(1, 512))

    def test_align_partition_4_mib_4_mib(self):
        expected = (4 * 1024 * 1024, 8 * 1024 * 1024 - 1, 4 * 1024 * 1024)
        self.assertEqual(expected,
            align_partition(1, 1, 4 * 1024 * 1024, 4 * 1024 * 1024))

    def test_align_partition_none_4_mib(self):
        expected = (1, 4 * 1024 * 1024 - 1, 4 * 1024 * 1024 - 1)
        self.assertEqual(expected,
            align_partition(1, 1, 1, 4 * 1024 * 1024))


class TestFixForBug697824(TestCaseWithFixtures):

    def mock_set_appropriate_serial_tty(self, config):

        def set_appropriate_serial_tty_mock(cls, chroot_dir):
            self.set_appropriate_serial_tty_called = True
            cls.serial_tty = cls._serial_tty

        self.useFixture(MockSomethingFixture(
            config, 'set_appropriate_serial_tty',
            classmethod(set_appropriate_serial_tty_mock)))

    def test_omap_make_boot_files(self):
        self.set_appropriate_serial_tty_called = False
        self.mock_set_appropriate_serial_tty(board_configs['beagle'])
        self.useFixture(MockSomethingFixture(
            boards.BoardConfig, 'make_boot_files',
            classmethod(lambda *args: None)))
        # We don't need to worry about what's passed to make_boot_files()
        # because we mock the method which does the real work above and here
        # we're only interested in ensuring that OmapConfig.make_boot_files()
        # calls set_appropriate_serial_tty().
        board_configs['beagle'].make_boot_files(
            None, None, None, None, None, None, None, None, None)
        self.assertTrue(
            self.set_appropriate_serial_tty_called,
            "make_boot_files didn't call set_appropriate_serial_tty")

    def test_set_appropriate_serial_tty_old_kernel(self):
        tempdir = self.useFixture(CreateTempDirFixture()).tempdir
        boot_dir = os.path.join(tempdir, 'boot')
        os.makedirs(boot_dir)
        open(os.path.join(boot_dir, 'vmlinuz-2.6.35-23-foo'), 'w').close()
        boards.BeagleConfig.set_appropriate_serial_tty(tempdir)
        self.assertEquals('ttyS2', boards.BeagleConfig.serial_tty)

    def test_set_appropriate_serial_tty_new_kernel(self):
        tempdir = self.useFixture(CreateTempDirFixture()).tempdir
        boot_dir = os.path.join(tempdir, 'boot')
        os.makedirs(boot_dir)
        open(os.path.join(boot_dir, 'vmlinuz-2.6.36-13-foo'), 'w').close()
        boards.BeagleConfig.set_appropriate_serial_tty(tempdir)
        self.assertEquals('ttyO2', boards.BeagleConfig.serial_tty)


class TestGetSfdiskCmd(TestCase):

    def test_default(self):
        self.assertEqual(
            '63,106432,0x0C,*\n106496,,,-',
            boards.BoardConfig.get_sfdisk_cmd())

    def test_default_aligned(self):
        self.assertEqual(
            '8192,106496,0x0C,*\n114688,,,-',
            boards.BoardConfig.get_sfdisk_cmd(should_align_boot_part=True))

    def test_mx5(self):
        self.assertEqual(
            '1,8191,0xDA\n8192,106496,0x0C,*\n114688,,,-',
            boards.Mx5Config.get_sfdisk_cmd())

    def test_smdkv310(self):
        self.assertEquals(
            '1,221183,0xDA\n221184,106496,0x0C,*\n327680,,,-',
            board_configs['smdkv310'].get_sfdisk_cmd())


class TestGetBootCmd(TestCase):

    def test_vexpress(self):
        boot_commands = board_configs['vexpress']._get_boot_env(
            is_live=False, is_lowmem=False, consoles=['ttyXXX'],
            rootfs_uuid="deadbeef")
        expected = {
            'bootargs': 'console=tty0 console=ttyAMA0,38400n8 '
                        'console=ttyXXX  root=UUID=deadbeef rootwait ro',
            'bootcmd': 'fatload mmc 0:1 0x60008000 uImage; '
                       'fatload mmc 0:1 0x81000000 uInitrd; '
                       'bootm 0x60008000 0x81000000'}
        self.assertEqual(expected, boot_commands)

    def test_mx51(self):
        boot_commands = boards.Mx51Config._get_boot_env(
            is_live=False, is_lowmem=False, consoles=[],
            rootfs_uuid="deadbeef")
        expected = {
            'bootargs': 'console=tty0 console=ttymxc0,115200n8  '
                        'root=UUID=deadbeef rootwait ro',
            'bootcmd': 'fatload mmc 0:2 0x90000000 uImage; '
                       'fatload mmc 0:2 0x90800000 uInitrd; '
                       'bootm 0x90000000 0x90800000'}
        self.assertEqual(expected, boot_commands)

    def test_smdkv310(self):
        boot_commands = board_configs['smdkv310']._get_boot_env(
            is_live=False, is_lowmem=False, consoles=[],
            rootfs_uuid="deadbeef")
        expected = {
            'bootargs': 'console=ttySAC1,115200n8  root=UUID=deadbeef '
                        'rootwait ro',
             'bootcmd': 'movi read kernel 0x40007000; '
                        'movi read rootfs 0x41000000 0x1000000; '
                        'bootm 0x40007000 0x41000000',
             'ethact': 'smc911x-0',
             'ethaddr': '00:40:5c:26:0a:5b'}
        self.assertEqual(expected, boot_commands)

    def test_ux500(self):
        boot_commands = board_configs['ux500']._get_boot_env(
            is_live=False, is_lowmem=False, consoles=[],
            rootfs_uuid="deadbeef")
        expected = {
            'bootargs': 'console=tty0 console=ttyAMA2,115200n8  '
                        'root=UUID=deadbeef rootwait ro earlyprintk '
                        'rootdelay=1 fixrtc nocompcache mem=96M@0 '
                        'mem_modem=32M@96M mem=44M@128M pmem=22M@172M '
                        'mem=30M@194M mem_mali=32M@224M pmem_hwb=54M@256M '
                        'hwmem=48M@302M mem=152M@360M',
            'bootcmd': 'fatload mmc 1:1 0x00100000 uImage; '
                       'fatload mmc 1:1 0x08000000 uInitrd; '
                       'bootm 0x00100000 0x08000000'}
        self.assertEqual(expected, boot_commands)

    def test_panda(self):
        # XXX: To fix bug 697824 we have to change class attributes of our
        # OMAP board configs, and some tests do that so to make sure they
        # don't interfere with us we'll reset that before doing anything.
        config = board_configs['panda']
        config.serial_tty = config._serial_tty
        boot_commands = config._get_boot_env(
            is_live=False, is_lowmem=False, consoles=[],
            rootfs_uuid="deadbeef")
        expected = {
            'bootargs': 'console=tty0 console=ttyO2,115200n8  '
                        'root=UUID=deadbeef rootwait ro earlyprintk fixrtc '
                        'nocompcache vram=32M omapfb.vram=0:8M mem=463M '
                        'ip=none',
            'bootcmd': 'fatload mmc 0:1 0x80200000 uImage; '
                       'fatload mmc 0:1 0x81600000 uInitrd; '
                       'bootm 0x80200000 0x81600000'}
        self.assertEqual(expected, boot_commands)

    def test_beagle(self):
        # XXX: To fix bug 697824 we have to change class attributes of our
        # OMAP board configs, and some tests do that so to make sure they
        # don't interfere with us we'll reset that before doing anything.
        config = board_configs['beagle']
        config.serial_tty = config._serial_tty
        boot_commands = config._get_boot_env(
            is_live=False, is_lowmem=False, consoles=[],
            rootfs_uuid="deadbeef")
        expected = {
            'bootargs': 'console=tty0 console=ttyO2,115200n8  '
                        'root=UUID=deadbeef rootwait ro earlyprintk fixrtc '
                        'nocompcache vram=12M '
                        'omapfb.mode=dvi:1280x720MR-16@60',
            'bootcmd': 'fatload mmc 0:1 0x80000000 uImage; '
                       'fatload mmc 0:1 0x81600000 uInitrd; '
                       'bootm 0x80000000 0x81600000'}
        self.assertEqual(expected, boot_commands)

    def test_igep(self):
        # XXX: To fix bug 697824 we have to change class attributes of our
        # OMAP board configs, and some tests do that so to make sure they
        # don't interfere with us we'll reset that before doing anything.
        config = board_configs['igep']
        config.serial_tty = config._serial_tty
        boot_cmd = config._get_boot_env(
            is_live=False, is_lowmem=False, consoles=[],
            rootfs_uuid="deadbeef")
        expected = {
            'bootargs': 'console=tty0 console=ttyO2,115200n8  '
                        'root=UUID=deadbeef rootwait ro earlyprintk fixrtc '
                        'nocompcache vram=12M '
                        'omapfb.mode=dvi:1280x720MR-16@60',
            'bootcmd': 'fatload mmc 0:1 0x80000000 uImage; '
                       'fatload mmc 0:1 0x81600000 uInitrd; '
                       'bootm 0x80000000 0x81600000'}
        self.assertEqual(expected, boot_cmd)

    def test_overo(self):
        # XXX: To fix bug 697824 we have to change class attributes of our
        # OMAP board configs, and some tests do that so to make sure they
        # don't interfere with us we'll reset that before doing anything.
        config = board_configs['overo']
        config.serial_tty = config._serial_tty
        boot_commands = config._get_boot_env(
            is_live=False, is_lowmem=False, consoles=[],
            rootfs_uuid="deadbeef")
        expected = {
            'bootargs': 'console=tty0 console=ttyO2,115200n8  '
                        'root=UUID=deadbeef rootwait ro earlyprintk '
                        'mpurate=500 vram=12M '
                        'omapfb.mode=dvi:1024x768MR-16@60 '
                        'omapdss.def_disp=dvi',
            'bootcmd': 'fatload mmc 0:1 0x80000000 uImage; '
                       'fatload mmc 0:1 0x81600000 uInitrd; '
                       'bootm 0x80000000 0x81600000'}
        self.assertEqual(expected, boot_commands)


class TestUnpackBinaryTarball(TestCaseWithFixtures):

    def setUp(self):
        super(TestUnpackBinaryTarball, self).setUp()

        self.tar_dir_fixture = CreateTempDirFixture()
        self.useFixture(self.tar_dir_fixture)

        self.tarball_fixture = CreateTarballFixture(
            self.tar_dir_fixture.get_temp_dir())
        self.useFixture(self.tarball_fixture)

    def test_unpack_binary_tarball(self):
        tmp_dir = self.useFixture(CreateTempDirFixture()).get_temp_dir()
        rc = unpack_binary_tarball(
            self.tarball_fixture.get_tarball(), tmp_dir, as_root=False)
        self.assertEqual(rc, 0)


class TestGetUuid(TestCaseWithFixtures):

    def setUp(self):
        super(TestGetUuid, self).setUp()

    def test_get_uuid(self):
        fixture = MockCmdRunnerPopenFixture()
        self.useFixture(fixture)
        get_uuid("/dev/rootfs")
        self.assertEquals(
            ["%s blkid -o udev -p -c /dev/null /dev/rootfs" % sudo_args],
            fixture.mock.commands_executed)

    def test_parse_blkid_output(self):
        output = (
            "ID_FS_UUID=67d641db-ea7d-4acf-9f46-5f1f8275dce2\n"
            "ID_FS_UUID_ENC=67d641db-ea7d-4acf-9f46-5f1f8275dce2\n"
            "ID_FS_TYPE=ext4\n")
        uuid = _parse_blkid_output(output)
        self.assertEquals("67d641db-ea7d-4acf-9f46-5f1f8275dce2", uuid)


class TestBoards(TestCaseWithFixtures):

    def _mock_get_file_matching(self):
        self.useFixture(MockSomethingFixture(
            boards, '_get_file_matching',
            lambda regex: regex))

    def _mock_Popen(self):
        fixture = MockCmdRunnerPopenFixture()
        self.useFixture(fixture)
        return fixture

    def test_make_uImage(self):
        self._mock_get_file_matching()
        fixture = self._mock_Popen()
        make_uImage('load_addr', 'parts_dir', 'sub_arch', 'boot_disk')
        expected = [
            '%s mkimage -A arm -O linux -T kernel -C none -a load_addr '
            '-e load_addr -n Linux -d parts_dir/vmlinuz-*-sub_arch '
            'boot_disk/uImage' % sudo_args]
        self.assertEqual(expected, fixture.mock.commands_executed)

    def test_make_uInitrd(self):
        self._mock_get_file_matching()
        fixture = self._mock_Popen()
        make_uInitrd('parts_dir', 'sub_arch', 'boot_disk')
        expected = [
            '%s mkimage -A arm -O linux -T ramdisk -C none -a 0 -e 0 '
            '-n initramfs -d parts_dir/initrd.img-*-sub_arch '
            'boot_disk/uInitrd' % sudo_args]
        self.assertEqual(expected, fixture.mock.commands_executed)

    def test_make_flashable_env_too_small_env(self):
        env = {'verylong': 'evenlonger'}
        self.assertRaises(AssertionError, make_flashable_env, env, 8)

    def test_make_flashable_env(self):
        env_file = self.createTempFileAsFixture()
        self.useFixture(MockSomethingFixture(
            tempfile, "mkstemp", lambda: (None, env_file)))
        env = {'a': 'b', 'x': 'y'}
        make_flashable_env(env, 12)
        with open(env_file, "r") as fd:
            self.assertEqual("\x80\x29\x2E\x89a=b\x00x=y\x00", fd.read())

    def test_install_mx5_boot_loader(self):
        fixture = self._mock_Popen()
        imx_file = self.createTempFileAsFixture()
        install_mx5_boot_loader(imx_file, "boot_device_or_file")
        expected = [
            '%s dd if=%s of=boot_device_or_file bs=512 '
            'conv=notrunc seek=2' % (sudo_args, imx_file)]
        self.assertEqual(expected, fixture.mock.commands_executed)

    def test_install_mx5_boot_loader_too_large(self):
        self.useFixture(MockSomethingFixture(
            os.path, "getsize",
            lambda s: (LOADER_MIN_SIZE_S - 1) * SECTOR_SIZE + 1))
        self.assertRaises(AssertionError,
            install_mx5_boot_loader, "imx_file", "boot_device_or_file")

    def test_install_omap_boot_loader(self):
        fixture = self._mock_Popen()
        self.useFixture(MockSomethingFixture(
            boards, '_get_mlo_file',
            lambda chroot_dir: "%s/MLO" % chroot_dir))
        install_omap_boot_loader("chroot_dir", "boot_disk")
        expected = [
            '%s cp -v chroot_dir/MLO boot_disk' % sudo_args, 'sync']
        self.assertEqual(expected, fixture.mock.commands_executed)

    def test_make_boot_script(self):
        self.useFixture(MockSomethingFixture(
            tempfile, 'mkstemp', lambda: (-1, '/tmp/random-abxzr')))
        tempdir = self.useFixture(CreateTempDirFixture()).tempdir
        self._mock_get_file_matching()
        fixture = self._mock_Popen()
        boot_script_path = os.path.join(tempdir, 'boot.scr')
        plain_boot_script_path = os.path.join(tempdir, 'boot.txt')
        boot_env = {'bootargs': 'mybootargs', 'bootcmd': 'mybootcmd'}
        make_boot_script(boot_env, boot_script_path)
        expected = [
            '%s cp /tmp/random-abxzr %s' % (
                sudo_args, plain_boot_script_path),
            '%s mkimage -A arm -O linux -T script -C none -a 0 -e 0 '
            '-n boot script -d %s %s' % (
                sudo_args, plain_boot_script_path, boot_script_path)]
        self.assertEqual(expected, fixture.mock.commands_executed)

    def test_get_file_matching(self):
        prefix = ''.join(
            random.choice(string.ascii_lowercase) for x in range(5))
        file1 = self.createTempFileAsFixture(prefix)
        directory = os.path.dirname(file1)
        self.assertEqual(
            file1, _get_file_matching('%s/%s*' % (directory, prefix)))

    def test_get_file_matching_too_many_files_found(self):
        prefix = ''.join(
            random.choice(string.ascii_lowercase) for x in range(5))
        file1 = self.createTempFileAsFixture(prefix)
        file2 = self.createTempFileAsFixture(prefix)
        directory = os.path.dirname(file1)
        self.assertRaises(
            ValueError, _get_file_matching, '%s/%s*' % (directory, prefix))

    def test_get_file_matching_no_files_found(self):
        self.assertRaises(
            ValueError, _get_file_matching, '/foo/bar/baz/*non-existent')

    def test_run_mkimage(self):
        # Create a fake boot script.
        filename = self.createTempFileAsFixture()
        f = open(filename, 'w')
        f.write("setenv bootcmd 'fatload mmc 0:1 0x80000000 uImage;\nboot")
        f.close()

        img = self.createTempFileAsFixture()
        # Use that fake boot script to create a boot loader using mkimage.
        # Send stdout to /dev/null as mkimage will print to stdout and we
        # don't want that.
        retval = _run_mkimage(
            'script', '0', '0', 'boot script', filename, img,
            stdout=open('/dev/null', 'w'), as_root=False)

        self.assertEqual(0, retval)


class TestCreatePartitions(TestCaseWithFixtures):

    media = Media('/dev/xdz')

    def setUp(self):
        super(TestCreatePartitions, self).setUp()
        # Stub time.sleep() as create_partitions() use that.
        self.orig_sleep = time.sleep
        time.sleep = lambda s: None

    def tearDown(self):
        super(TestCreatePartitions, self).tearDown()
        time.sleep = self.orig_sleep

    def test_create_partitions_for_mx5(self):
        # For this board we create a one cylinder partition at the beginning.
        popen_fixture = self.useFixture(MockCmdRunnerPopenFixture())
        sfdisk_fixture = self.useFixture(MockRunSfdiskCommandsFixture())

        create_partitions(boards.Mx5Config, self.media, HEADS, SECTORS, '')

        self.assertEqual(
            ['%s parted -s %s mklabel msdos' % (sudo_args, self.media.path),
             'sync'],
            popen_fixture.mock.commands_executed)
        # Notice that we create all partitions in a single sfdisk run because
        # every time we run sfdisk it actually repartitions the device,
        # erasing any partitions created previously.
        self.assertEqual(
            [('1,8191,0xDA\n8192,106496,0x0C,*\n114688,,,-', HEADS, SECTORS,
              '', self.media.path)],
            sfdisk_fixture.mock.calls)

    def test_create_partitions_for_smdkv310(self):
        # For this board we create a one cylinder partition at the beginning.
        popen_fixture = self.useFixture(MockCmdRunnerPopenFixture())
        sfdisk_fixture = self.useFixture(MockRunSfdiskCommandsFixture())

        create_partitions(
            board_configs['smdkv310'], self.media, HEADS, SECTORS, '')

        self.assertEqual(
            ['%s parted -s %s mklabel msdos' % (sudo_args, self.media.path),
             'sync'],
            popen_fixture.mock.commands_executed)
        # Notice that we create all partitions in a single sfdisk run because
        # every time we run sfdisk it actually repartitions the device,
        # erasing any partitions created previously.
        self.assertEqual(
            [('1,221183,0xDA\n221184,106496,0x0C,*\n327680,,,-', HEADS,
              SECTORS, '', self.media.path)], sfdisk_fixture.mock.calls)

    def test_create_partitions_for_beagle(self):
        popen_fixture = self.useFixture(MockCmdRunnerPopenFixture())
        sfdisk_fixture = self.useFixture(MockRunSfdiskCommandsFixture())

        create_partitions(
            board_configs['beagle'], self.media, HEADS, SECTORS, '')

        self.assertEqual(
            ['%s parted -s %s mklabel msdos' % (sudo_args, self.media.path),
             'sync'],
            popen_fixture.mock.commands_executed)
        self.assertEqual(
            [('63,106432,0x0C,*\n106496,,,-', HEADS, SECTORS, '',
              self.media.path)],
            sfdisk_fixture.mock.calls)

    def test_create_partitions_with_img_file(self):
        popen_fixture = self.useFixture(MockCmdRunnerPopenFixture())
        sfdisk_fixture = self.useFixture(MockRunSfdiskCommandsFixture())

        tmpfile = self.createTempFileAsFixture()
        create_partitions(
            board_configs['beagle'], Media(tmpfile), HEADS, SECTORS, '')

        # Unlike the test for partitioning of a regular block device, in this
        # case parted was not called as there's no existing partition table
        # for us to overwrite on the image file.
        self.assertEqual(['sync'], popen_fixture.mock.commands_executed)

        self.assertEqual(
            [('63,106432,0x0C,*\n106496,,,-', HEADS, SECTORS, '', tmpfile)],
            sfdisk_fixture.mock.calls)

    def test_run_sfdisk_commands(self):
        tmpfile = self.createTempFileAsFixture()
        proc = cmd_runner.run(
            ['qemu-img', 'create', '-f', 'raw', tmpfile, '10M'],
            stdout=subprocess.PIPE)
        proc.communicate()
        stdout, stderr = run_sfdisk_commands(
            '2,16063,0xDA', HEADS, SECTORS, '', tmpfile, as_root=False,
            stderr=subprocess.PIPE)
        self.assertIn('Successfully wrote the new partition table', stdout)

    def test_run_sfdisk_commands_raises_on_non_zero_returncode(self):
        tmpfile = self.createTempFileAsFixture()
        self.assertRaises(
            cmd_runner.SubcommandNonZeroReturnValue,
            run_sfdisk_commands,
            ',1,0xDA', HEADS, SECTORS, '', tmpfile, as_root=False,
            stderr=subprocess.PIPE)


class TestPartitionSetup(TestCaseWithFixtures):

    def setUp(self):
        super(TestPartitionSetup, self).setUp()
        # Stub time.sleep() as create_partitions() use that.
        self.orig_sleep = time.sleep
        time.sleep = lambda s: None

    def tearDown(self):
        super(TestPartitionSetup, self).tearDown()
        time.sleep = self.orig_sleep

    def _create_tmpfile(self):
        # boot part at +8 MiB, root part at +16 MiB
        return self._create_qemu_img_with_partitions(
            '16384,15746,0x0C,*\n32768,,,-')

    def test_convert_size_in_kbytes_to_bytes(self):
        self.assertEqual(512 * 1024, convert_size_to_bytes('512K'))

    def test_convert_size_in_mbytes_to_bytes(self):
        self.assertEqual(100 * 1024**2, convert_size_to_bytes('100M'))

    def test_convert_size_in_gbytes_to_bytes(self):
        self.assertEqual(12 * 1024**3, convert_size_to_bytes('12G'))

    def test_calculate_partition_size_and_offset(self):
        tmpfile = self._create_tmpfile()
        vfat_size, vfat_offset, linux_size, linux_offset = (
            calculate_partition_size_and_offset(tmpfile))
        self.assertEqual(
            [8061952L, 8388608L, 14680064L, 16777216L],
            [vfat_size, vfat_offset, linux_size, linux_offset])

    def test_partition_numbering(self):
        # another Linux partition at +24 MiB after the boot/root parts
        tmpfile = self._create_qemu_img_with_partitions(
            '16384,15746,0x0C,*\n32768,15427,,-\n49152,,,-')
        vfat_size, vfat_offset, linux_size, linux_offset = (
            calculate_partition_size_and_offset(tmpfile))
        # check that the linux partition offset starts at +16 MiB so that it's
        # the partition immediately following the vfat one
        self.assertEqual(linux_offset, 32768 * 512)

    def test_get_boot_and_root_partitions_for_media_beagle(self):
        self.useFixture(MockSomethingFixture(
            partitions, '_get_device_file_for_partition_number',
            lambda dev, partition: '%s%d' % (tmpfile, partition)))
        tmpfile = self.createTempFileAsFixture()
        media = Media(tmpfile)
        media.is_block_device = True
        self.assertEqual(
            ("%s%d" % (tmpfile, 1), "%s%d" % (tmpfile, 2)),
            get_boot_and_root_partitions_for_media(
                media, board_configs['beagle']))

    def test_get_boot_and_root_partitions_for_media_mx5(self):
        self.useFixture(MockSomethingFixture(
            partitions, '_get_device_file_for_partition_number',
            lambda dev, partition: '%s%d' % (tmpfile, partition)))
        tmpfile = self.createTempFileAsFixture()
        media = Media(tmpfile)
        media.is_block_device = True
        self.assertEqual(
            ("%s%d" % (tmpfile, 2), "%s%d" % (tmpfile, 3)),
            get_boot_and_root_partitions_for_media(media, boards.Mx5Config))

    def _create_qemu_img_with_partitions(self, sfdisk_commands):
        tmpfile = self.createTempFileAsFixture()
        proc = cmd_runner.run(
            ['qemu-img', 'create', '-f', 'raw', tmpfile, '30M'],
            stdout=subprocess.PIPE)
        proc.communicate()
        stdout, stderr = run_sfdisk_commands(
            sfdisk_commands, HEADS, SECTORS, '', tmpfile, as_root=False,
            # Throw away stderr as sfdisk complains a lot when operating on a
            # qemu image.
            stderr=subprocess.PIPE)
        self.assertIn('Successfully wrote the new partition table', stdout)
        return tmpfile

    def test_ensure_partition_is_not_mounted_for_mounted_partition(self):
        self.useFixture(MockSomethingFixture(
            partitions, 'is_partition_mounted', lambda part: True))
        popen_fixture = self.useFixture(MockCmdRunnerPopenFixture())
        ensure_partition_is_not_mounted('/dev/whatever')
        self.assertEqual(
            ['%s umount /dev/whatever' % sudo_args],
            popen_fixture.mock.commands_executed)

    def test_ensure_partition_is_not_mounted_for_umounted_partition(self):
        self.useFixture(MockSomethingFixture(
            partitions, 'is_partition_mounted', lambda part: False))
        popen_fixture = self.useFixture(MockCmdRunnerPopenFixture())
        ensure_partition_is_not_mounted('/dev/whatever')
        self.assertEqual(None, popen_fixture.mock.calls)

    def test_get_boot_and_root_loopback_devices(self):
        tmpfile = self._create_tmpfile()
        atexit_fixture = self.useFixture(MockSomethingFixture(
            atexit, 'register', AtExitRegister()))
        popen_fixture = self.useFixture(MockCmdRunnerPopenFixture())
        # We can't test the return value of get_boot_and_root_loopback_devices
        # because it'd require running losetup as root, so we just make sure
        # it calls losetup correctly.
        get_boot_and_root_loopback_devices(tmpfile)
        self.assertEqual(
            ['%s losetup -f --show %s --offset 8388608 --sizelimit 8061952'
                % (sudo_args, tmpfile),
             '%s losetup -f --show %s --offset 16777216 --sizelimit 14680064'
                % (sudo_args, tmpfile)],
            popen_fixture.mock.commands_executed)

        # get_boot_and_root_loopback_devices will also setup two exit handlers
        # to de-register the loopback devices set up above.
        self.assertEqual(2, len(atexit_fixture.mock.funcs))
        popen_fixture.mock.calls = []
        atexit_fixture.mock.run_funcs()
        # We did not really run losetup above (as it requires root) so here we
        # don't have a device to pass to 'losetup -d', but when a device is
        # setup it is passed to the atexit handler.
        self.assertEquals(
            ['%s losetup -d ' % sudo_args,
             '%s losetup -d ' % sudo_args],
            popen_fixture.mock.commands_executed)

    def test_setup_partitions_for_image_file(self):
        # In practice we could pass an empty image file to setup_partitions,
        # but here we mock Popen() and thanks to that the image is not setup
        # (via qemu-img) inside setup_partitions.  That's why we pass an
        # already setup image file.
        tmpfile = self._create_tmpfile()
        popen_fixture = self.useFixture(MockCmdRunnerPopenFixture())
        self.useFixture(MockSomethingFixture(
            sys, 'stdout', open('/dev/null', 'w')))
        def ensure_partition_not_mounted(part):
            raise AssertionError(
                "ensure_partition_is_not_mounted must not be called when "
                "generating image files. It makes no sense to do that and "
                "it depends on UDisks, thus making it hard to run on a "
                "chroot")
        self.useFixture(MockSomethingFixture(
            partitions,
            'ensure_partition_is_not_mounted', ensure_partition_not_mounted))
        self.useFixture(MockSomethingFixture(
            partitions, 'get_boot_and_root_loopback_devices',
            lambda image: ('/dev/loop99', '/dev/loop98')))
        bootfs_dev, rootfs_dev = setup_partitions(
            board_configs['beagle'], Media(tmpfile), '2G', 'boot',
            'root', 'ext3', True, True, True)
        self.assertEqual(
             # This is the call that would create a 2 GiB image file.
            ['qemu-img create -f raw %s 2147483648' % tmpfile,
             # This call would partition the image file.
             '%s sfdisk --force -D -uS -H %s -S %s -C 1024 %s' % (
                 sudo_args, HEADS, SECTORS, tmpfile),
             # Make sure changes are written to disk.
             'sync',
             '%s mkfs.vfat -F 32 %s -n boot' % (sudo_args, bootfs_dev),
             '%s mkfs.ext3 %s -L root' % (sudo_args, rootfs_dev)],
            popen_fixture.mock.commands_executed)

    def test_setup_partitions_for_block_device(self):
        self.useFixture(MockSomethingFixture(
            sys, 'stdout', open('/dev/null', 'w')))
        # Pretend the partitions are mounted.
        self.useFixture(MockSomethingFixture(
            partitions, 'is_partition_mounted', lambda part: True))
        tmpfile = self._create_tmpfile()
        self.useFixture(MockSomethingFixture(
            partitions, '_get_device_file_for_partition_number',
            lambda dev, partition: '%s%d' % (tmpfile, partition)))
        media = Media(tmpfile)
        # Pretend our tmpfile is a block device.
        media.is_block_device = True
        popen_fixture = self.useFixture(MockCmdRunnerPopenFixture())
        bootfs_dev, rootfs_dev = setup_partitions(
            board_configs['beagle'], media, '2G', 'boot', 'root', 'ext3',
            True, True, True)
        self.assertEqual(
            ['%s parted -s %s mklabel msdos' % (sudo_args, tmpfile),
             '%s sfdisk --force -D -uS -H %s -S %s %s' % (
                 sudo_args, HEADS, SECTORS, tmpfile),
             'sync',
             # Since the partitions are mounted, setup_partitions will umount
             # them before running mkfs.
             '%s umount %s' % (sudo_args, bootfs_dev),
             '%s umount %s' % (sudo_args, rootfs_dev),
             '%s mkfs.vfat -F 32 %s -n boot' % (sudo_args, bootfs_dev),
             '%s mkfs.ext3 %s -L root' % (sudo_args, rootfs_dev)],
            popen_fixture.mock.commands_executed)


class TestPopulateBoot(TestCaseWithFixtures):

    expected_args = (
        'chroot_dir/boot', False, False, [], 'chroot_dir', 'rootfs_uuid',
        'boot_disk', 'boot_disk/boot_script', 'boot_device_or_file')
    expected_args_live = (
        'chroot_dir/casper', True, False, [], 'chroot_dir', 'rootfs_uuid',
        'boot_disk', 'boot_disk/boot_script', 'boot_device_or_file')
    expected_calls = [
        'mkdir -p boot_disk',
        '%s mount boot_partition boot_disk' % sudo_args,
        'sync',
        '%s umount boot_disk' % sudo_args]

    def save_args(self, *args):
        self.saved_args = args

    def prepare_config(self, config):
        class c(config):
            pass

        self.config = c
        self.config.boot_script = 'boot_script'
        self.popen_fixture = self.useFixture(MockCmdRunnerPopenFixture())
        self.useFixture(MockSomethingFixture(
            self.config, 'make_boot_files', self.save_args))

    def call_populate_boot(self, config, is_live=False):
        config.populate_boot(
            'chroot_dir', 'rootfs_uuid', 'boot_partition', 'boot_disk',
            'boot_device_or_file', is_live, False, [])

    def test_populate_boot_live(self):
        self.prepare_config(boards.BoardConfig)
        self.call_populate_boot(self.config, is_live=True)
        self.assertEquals(
            self.expected_calls, self.popen_fixture.mock.commands_executed)
        self.assertEquals(self.expected_args_live, self.saved_args)

    def test_populate_boot_regular(self):
        self.prepare_config(boards.BoardConfig)
        self.call_populate_boot(self.config)
        self.assertEquals(
            self.expected_calls, self.popen_fixture.mock.commands_executed)
        self.assertEquals(self.expected_args, self.saved_args)

    def test_populate_boot_uboot_flavor(self):
        self.prepare_config(boards.BoardConfig)
        self.config.uboot_flavor = "uboot_flavor"
        self.call_populate_boot(self.config)
        self.assertEquals(
            self.expected_calls, self.popen_fixture.mock.commands_executed)
        self.assertEquals(self.expected_args, self.saved_args)

    def test_populate_boot_uboot_in_boot_part(self):
        self.prepare_config(boards.BoardConfig)
        self.config.uboot_flavor = "uboot_flavor"
        self.config.uboot_in_boot_part = True
        self.call_populate_boot(self.config)
        expected_calls = self.expected_calls[:]
        expected_calls.insert(2,
            '%s cp -v chroot_dir/usr/lib/u-boot/uboot_flavor/u-boot.bin '
            'boot_disk' % sudo_args)
        self.assertEquals(
            expected_calls, self.popen_fixture.mock.commands_executed)
        self.assertEquals(self.expected_args, self.saved_args)

    def test_populate_boot_no_uboot_flavor(self):
        self.prepare_config(boards.BoardConfig)
        self.config.uboot_in_boot_part = True
        self.assertRaises(
            AssertionError, self.call_populate_boot, self.config)


class TestPopulateRootFS(TestCaseWithFixtures):

    lines_added_to_fstab = None
    create_flash_kernel_config_called = False

    def test_populate_rootfs(self):
        def fake_append_to_fstab(disk, additions):
            self.lines_added_to_fstab = additions

        def fake_create_flash_kernel_config(disk, partition_offset):
            self.create_flash_kernel_config_called = True

        # Mock stdout, cmd_runner.Popen(), append_to_fstab and
        # create_flash_kernel_config.
        self.useFixture(MockSomethingFixture(
            sys, 'stdout', open('/dev/null', 'w')))
        self.useFixture(MockSomethingFixture(
            rootfs, 'append_to_fstab', fake_append_to_fstab))
        self.useFixture(MockSomethingFixture(
            rootfs, 'create_flash_kernel_config',
            fake_create_flash_kernel_config))
        popen_fixture = self.useFixture(MockCmdRunnerPopenFixture())
        # Store a dummy rootdisk and contents_dir in a tempdir.
        tempdir = self.useFixture(CreateTempDirFixture()).tempdir
        root_disk = os.path.join(tempdir, 'rootdisk')
        contents_dir = os.path.join(tempdir, 'contents')
        contents_bin = os.path.join(contents_dir, 'bin')
        contents_etc = os.path.join(contents_dir, 'etc')
        os.makedirs(contents_bin)
        os.makedirs(contents_etc)

        populate_rootfs(
            contents_dir, root_disk, partition='/dev/rootfs',
            rootfs_type='ext3', rootfs_uuid='uuid', should_create_swap=True,
            swap_size=100, partition_offset=0)

        self.assertEqual(
            ['UUID=uuid / ext3  errors=remount-ro 0 1 ',
             '/SWAP.swap  none  swap  sw  0 0'],
            self.lines_added_to_fstab)
        self.assertEqual(True, self.create_flash_kernel_config_called)
        swap_file = os.path.join(root_disk, 'SWAP.swap')
        expected = [
            '%s mount /dev/rootfs %s' % (sudo_args, root_disk),
            '%s mv %s %s %s' % (
                sudo_args, contents_bin, contents_etc, root_disk),
            '%s dd if=/dev/zero of=%s bs=1M count=100' % (
               sudo_args, swap_file),
            '%s mkswap %s' % (sudo_args, swap_file),
            'sync',
            '%s umount %s' % (sudo_args, root_disk)]
        self.assertEqual(expected, popen_fixture.mock.commands_executed)

    def test_create_flash_kernel_config(self):
        fixture = self.useFixture(MockCmdRunnerPopenFixture())
        tempdir = self.useFixture(CreateTempDirFixture()).tempdir

        create_flash_kernel_config(tempdir, boot_partition_number=1)

        calls = fixture.mock.calls
        self.assertEqual(1, len(calls), calls)
        call = calls[0]
        # The call writes to a tmpfile and then moves it to the,
        # /etc/flash-kernel.conf, so the tmpfile is the next to last in the
        # list of arguments stored.
        tmpfile = call[-2]
        self.assertEqual(
            '%s mv -f %s %s/etc/flash-kernel.conf' % (
                sudo_args, tmpfile, tempdir),
            fixture.mock.commands_executed[0])
        self.assertEqual('UBOOT_PART=/dev/mmcblk0p1', open(tmpfile).read())

    def test_move_contents(self):
        tempdir = self.useFixture(CreateTempDirFixture()).tempdir
        popen_fixture = self.useFixture(MockCmdRunnerPopenFixture())
        file1 = self.createTempFileAsFixture(dir=tempdir)

        move_contents(tempdir, '/tmp/')

        self.assertEqual(['%s mv %s /tmp/' % (sudo_args, file1)],
                         popen_fixture.mock.commands_executed)

    def test_has_space_left_for_swap(self):
        statvfs = os.statvfs('/')
        space_left = statvfs.f_bavail * statvfs.f_bsize
        swap_size_in_megs = space_left / (1024**2)
        self.assertTrue(
            has_space_left_for_swap('/', swap_size_in_megs))

    def test_has_no_space_left_for_swap(self):
        statvfs = os.statvfs('/')
        space_left = statvfs.f_bavail * statvfs.f_bsize
        swap_size_in_megs = (space_left / (1024**2)) + 1
        self.assertFalse(
            has_space_left_for_swap('/', swap_size_in_megs))

    def test_write_data_to_protected_file(self):
        fixture = self.useFixture(MockCmdRunnerPopenFixture())
        data = 'foo'
        path = '/etc/nonexistant'

        write_data_to_protected_file(path, data)

        calls = fixture.mock.calls
        self.assertEqual(1, len(calls), calls)
        call = calls[0]
        # The call moves tmpfile to the given path, so tmpfile is the next to
        # last in the list of arguments stored.
        tmpfile = call[-2]
        self.assertEqual(['%s mv -f %s %s' % (sudo_args, tmpfile, path)],
                         fixture.mock.commands_executed)
        self.assertEqual(data, open(tmpfile).read())


class TestCheckDevice(TestCaseWithFixtures):

    def _mock_does_device_exist_true(self):
        self.useFixture(MockSomethingFixture(
            check_device, '_does_device_exist', lambda device: True))

    def _mock_does_device_exist_false(self):
        self.useFixture(MockSomethingFixture(
            check_device, '_does_device_exist', lambda device: False))

    def _mock_print_devices(self):
        self.useFixture(MockSomethingFixture(
            check_device, '_print_devices', lambda: None))

    def _mock_select_device(self):
        self.useFixture(MockSomethingFixture(
            check_device, '_select_device', lambda device: True))

    def _mock_deselect_device(self):
        self.useFixture(MockSomethingFixture(
            check_device, '_select_device', lambda device: False))

    def _mock_sys_stdout(self):
        self.useFixture(MockSomethingFixture(
            sys, 'stdout', open(os.devnull, 'w')))

    def setUp(self):
        super(TestCheckDevice, self).setUp()
        self._mock_sys_stdout()
        self._mock_print_devices()

    def test_ensure_device_partitions_not_mounted(self):
        partitions_umounted = []
        def ensure_partition_is_not_mounted_mock(part):
            partitions_umounted.append(part)
        self.useFixture(MockSomethingFixture(
            partitions, 'ensure_partition_is_not_mounted',
            ensure_partition_is_not_mounted_mock))
        self.useFixture(MockSomethingFixture(
            glob, 'glob', lambda pattern: ['/dev/sdz1', '/dev/sdz2']))
        check_device._ensure_device_partitions_not_mounted('/dev/sdz')
        self.assertEquals(['/dev/sdz1', '/dev/sdz2'], partitions_umounted)

    def test_check_device_and_select(self):
        self._mock_does_device_exist_true()
        self._mock_select_device()
        self.assertTrue(
            check_device.confirm_device_selection_and_ensure_it_is_ready(
                None))

    def test_check_device_and_deselect(self):
        self._mock_does_device_exist_true()
        self._mock_deselect_device()
        self.assertFalse(
            check_device.confirm_device_selection_and_ensure_it_is_ready(
                None))

    def test_check_device_not_found(self):
        self._mock_does_device_exist_false()
        self.assertFalse(
            check_device.confirm_device_selection_and_ensure_it_is_ready(
                None))


class AtExitRegister(object):

    funcs = None

    def __call__(self, func, *args, **kwargs):
        if self.funcs is None:
            self.funcs = []
        self.funcs.append((func, args, kwargs))

    def run_funcs(self):
        for func, args, kwargs in self.funcs:
            func(*args, **kwargs)


class TestInstallHWPack(TestCaseWithFixtures):

    def test_temporarily_overwrite_file_on_dir(self):
        fixture = self.useFixture(MockCmdRunnerPopenFixture())
        temporarily_overwrite_file_on_dir('/path/to/file', '/dir', '/tmp/dir')
        self.assertEquals(
            ['%s mv -f /dir/file /tmp/dir/file' % sudo_args,
             '%s cp /path/to/file /dir' % sudo_args],
            fixture.mock.commands_executed)

        fixture.mock.calls = []
        run_local_atexit_funcs()
        self.assertEquals(
            ['%s mv -f /tmp/dir/file /dir' % sudo_args],
            fixture.mock.commands_executed)

    def test_copy_file(self):
        fixture = self.useFixture(MockCmdRunnerPopenFixture())
        copy_file('/path/to/file', '/dir')
        self.assertEquals(
            ['%s cp /path/to/file /dir' % sudo_args],
            fixture.mock.commands_executed)

        fixture.mock.calls = []
        run_local_atexit_funcs()
        self.assertEquals(
            ['%s rm -f /dir/file' % sudo_args],
            fixture.mock.commands_executed)

    def test_mount_chroot_proc(self):
        fixture = self.useFixture(MockCmdRunnerPopenFixture())
        mount_chroot_proc('chroot')
        self.assertEquals(
            ['%s mount proc chroot/proc -t proc' % sudo_args],
            fixture.mock.commands_executed)

        fixture.mock.calls = []
        run_local_atexit_funcs()
        self.assertEquals(
            ['%s umount -v chroot/proc' % sudo_args],
            fixture.mock.commands_executed)

    def test_install_hwpack(self):
        self.useFixture(MockSomethingFixture(
            sys, 'stdout', open('/dev/null', 'w')))
        fixture = self.useFixture(MockCmdRunnerPopenFixture())
        force_yes = False
        install_hwpack('chroot', 'hwpack.tgz', force_yes)
        self.assertEquals(
            ['%s cp hwpack.tgz chroot' % sudo_args,
             '%s chroot chroot linaro-hwpack-install /hwpack.tgz'
                % sudo_args],
            fixture.mock.commands_executed)

        fixture.mock.calls = []
        run_local_atexit_funcs()
        self.assertEquals(
            ['%s rm -f chroot/hwpack.tgz' % sudo_args],
            fixture.mock.commands_executed)

    def test_install_hwpacks(self):
        self.useFixture(MockSomethingFixture(
            sys, 'stdout', open('/dev/null', 'w')))
        fixture = self.useFixture(MockCmdRunnerPopenFixture())
        force_yes = True

        prefer_dir = preferred_tools_dir()

        install_hwpacks(
            'chroot', '/tmp/dir', prefer_dir, force_yes, 'hwpack1.tgz',
            'hwpack2.tgz')
        linaro_hwpack_install = find_command(
            'linaro-hwpack-install', prefer_dir=prefer_dir)
        expected = [
            'mv -f chroot/etc/resolv.conf /tmp/dir/resolv.conf',
            'cp /etc/resolv.conf chroot/etc',
            'mv -f chroot/etc/hosts /tmp/dir/hosts',
            'cp /etc/hosts chroot/etc',
            'cp /usr/bin/qemu-arm-static chroot/usr/bin',
            'cp %s chroot/usr/bin' % linaro_hwpack_install,
            'mount proc chroot/proc -t proc',
            'cp hwpack1.tgz chroot',
            'chroot chroot linaro-hwpack-install --force-yes /hwpack1.tgz',
            'cp hwpack2.tgz chroot',
            'chroot chroot linaro-hwpack-install --force-yes /hwpack2.tgz',
            'rm -f chroot/hwpack2.tgz',
            'rm -f chroot/hwpack1.tgz',
            'umount -v chroot/proc',
            'rm -f chroot/usr/bin/linaro-hwpack-install',
            'rm -f chroot/usr/bin/qemu-arm-static',
            'mv -f /tmp/dir/hosts chroot/etc',
            'mv -f /tmp/dir/resolv.conf chroot/etc']
        expected = [
            "%s %s" % (sudo_args, line) for line in expected]
        self.assertEquals(expected, fixture.mock.commands_executed)

    def test_run_local_atexit_funcs(self):
        self.useFixture(MockSomethingFixture(
            sys, 'stderr', open('/dev/null', 'w')))
        self.call_order = []
        class TestException(Exception):
            pass
        def raising_func():
            self.call_order.append('raising_func')
            raise TestException()
        def behaving_func():
            self.call_order.append('behaving_func')
            self.behaving_func_called = True
        # run_local_atexit_funcs() runs the atexit handlers in LIFO order, but
        # even though the first function called (raising_func) will raise
        # an exception, the second one will still be called after it.
        linaro_image_tools.media_create.hwpack.local_atexit = [
            behaving_func, raising_func]
        # run_local_atexit_funcs() also propagates the last exception raised
        # by one of the functions.
        self.assertRaises(
            TestException,
            linaro_image_tools.media_create.hwpack.run_local_atexit_funcs)
        self.assertEquals(
            ['raising_func', 'behaving_func'], self.call_order)

    def test_hwpack_atexit(self):
        self.run_local_atexit_functions_called = False

        def mock_run_local_atexit_functions():
            self.run_local_atexit_functions_called = True

        def mock_install_hwpack(p1, p2, p3):
            raise Exception('hwpack mock exception')

        self.useFixture(MockSomethingFixture(
            sys, 'stdout', open('/dev/null', 'w')))
        self.useFixture(MockCmdRunnerPopenFixture())
        self.useFixture(MockSomethingFixture(
            linaro_image_tools.media_create.hwpack, 'install_hwpack',
            mock_install_hwpack))
        self.useFixture(MockSomethingFixture(
            linaro_image_tools.media_create.hwpack, 'run_local_atexit_funcs',
            mock_run_local_atexit_functions))

        force_yes = True
        exception_caught = False
        try:
            install_hwpacks(
                'chroot', '/tmp/dir', preferred_tools_dir(), force_yes,
                'hwp.tgz', 'hwp2.tgz')
        except:
            exception_caught = True
        self.assertTrue(self.run_local_atexit_functions_called)
        self.assertTrue(exception_caught)

    def setUp(self):
        super(TestInstallHWPack, self).setUp()
        # Ensure the list of cleanup functions gets cleared to make sure tests
        # don't interfere with one another.
        def clear_atexits():
            linaro_image_tools.media_create.hwpack.local_atexit = []
        self.addCleanup(clear_atexits)<|MERGE_RESOLUTION|>--- conflicted
+++ resolved
@@ -100,88 +100,7 @@
 from linaro_image_tools.utils import find_command, preferred_tools_dir
 
 
-<<<<<<< HEAD
-sudo_args = 'sudo -E'
-
-
-def preferred_tools_dir():
-    prefer_dir = None
-    # running from bzr checkout?
-    if not os.path.isabs(__file__):
-        prefer_dir = os.getcwd()
-    return prefer_dir
-
-
-class TestEnsureCommand(TestCaseWithFixtures):
-
-    install_pkg_providing_called = False
-
-    def setUp(self):
-        super(TestEnsureCommand, self).setUp()
-        self.useFixture(MockSomethingFixture(
-            sys, 'stdout', open('/dev/null', 'w')))
-
-    def test_command_already_present(self):
-        self.mock_install_package_providing()
-        ensure_command('apt-get')
-        self.assertFalse(self.install_pkg_providing_called)
-
-    def test_command_not_present(self):
-        self.mock_install_package_providing()
-        ensure_command('apt-get-two-o')
-        self.assertTrue(self.install_pkg_providing_called)
-
-    def mock_install_package_providing(self):
-        def mock_func(command):
-            self.install_pkg_providing_called = True
-        self.useFixture(MockSomethingFixture(
-            utils, 'install_package_providing', mock_func))
-
-
-class TestFindCommand(TestCaseWithFixtures):
-
-    def test_preferred_dir(self):
-        tempdir = self.useFixture(CreateTempDirFixture()).get_temp_dir()
-        lmc = 'linaro-media-create'
-        path = os.path.join(tempdir, lmc)
-        open(path, 'w').close()
-        os.chmod(path, stat.S_IXUSR)
-        self.assertEquals(path, find_command(lmc, tempdir))
-
-    def test_existing_command(self):
-        lmc = 'linaro-media-create'
-        prefer_dir = preferred_tools_dir()
-        if prefer_dir is None:
-            expected, _ = cmd_runner.run(
-                ['which', lmc, ],
-                stdout=subprocess.PIPE).communicate()
-            expected = expected.strip()
-        else:
-            expected = os.path.join(prefer_dir, lmc)
-        self.assertEquals(expected, find_command(lmc))
-
-    def test_nonexisting_command(self):
-        self.assertEquals(find_command('linaro-moo'), None)
-
-
-class TestInstallPackageProviding(TestCaseWithFixtures):
-
-    def test_found_package(self):
-        self.useFixture(MockSomethingFixture(
-            sys, 'stdout', open('/dev/null', 'w')))
-        fixture = self.useFixture(MockCmdRunnerPopenFixture())
-        install_package_providing('mkfs.vfat')
-        self.assertEqual(
-            ['%s apt-get --yes install dosfstools' % sudo_args],
-            fixture.mock.commands_executed)
-
-    def test_not_found_package(self):
-        self.assertRaises(
-            UnableToFindPackageProvidingCommand,
-            install_package_providing, 'mkfs.lean')
-=======
 sudo_args = " ".join(cmd_runner.SUDO_ARGS)
->>>>>>> 46612d17
 
 
 class TestGetMLOFile(TestCaseWithFixtures):

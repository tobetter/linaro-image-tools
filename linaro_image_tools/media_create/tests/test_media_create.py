--- conflicted
+++ resolved
@@ -2383,21 +2383,13 @@
         # Stub time.sleep() as create_partitions() use that.
         self.orig_sleep = time.sleep
         time.sleep = lambda s: None
-<<<<<<< HEAD
-        self.linux_image_size = 30 * (1024 ** 2)
-=======
         self.linux_image_size = 30 * 1024 ** 2
->>>>>>> d41974c9
         self.linux_offsets_and_sizes = [
             (16384 * SECTOR_SIZE, 15746 * SECTOR_SIZE),
             (32768 * SECTOR_SIZE, (self.linux_image_size -
                                         32768 * SECTOR_SIZE))
             ]
-<<<<<<< HEAD
-        self.android_image_size = 256 * (1024 ** 2)
-=======
         self.android_image_size = 256 * 1024 ** 2
->>>>>>> d41974c9
         # Extended partition info takes 32 sectors from the first ext partition
         ext_part_size = 32
         self.android_offsets_and_sizes = [
@@ -2463,36 +2455,22 @@
         self.assertEqual(3 * (2 ** 20), get_partition_size_in_bytes('2048K'))
 
     def test_convert_size_in_mbytes_to_bytes(self):
-<<<<<<< HEAD
-        self.assertEqual(101 * (2 ** 20), get_partition_size_in_bytes('100M'))
+        self.assertEqual(101 * 2 ** 20, get_partition_size_in_bytes('100M'))
 
     def test_convert_size_in_gbytes_to_bytes(self):
-        self.assertEqual(12289 * (2 ** 20), get_partition_size_in_bytes('12G'))
-=======
-        self.assertEqual(100 * 1024 ** 2, convert_size_to_bytes('100M'))
-
-    def test_convert_size_in_gbytes_to_bytes(self):
-        self.assertEqual(12 * 1024 ** 3, convert_size_to_bytes('12G'))
->>>>>>> d41974c9
+        self.assertEqual(12289 * 2 ** 20, get_partition_size_in_bytes('12G'))
 
     def test_convert_size_float_no_suffix(self):
-        self.assertEqual(3 * (2 ** 20), get_partition_size_in_bytes('2348576.91'))
+        self.assertEqual(3 * 2 ** 20, get_partition_size_in_bytes('2348576.91'))
 
     def test_convert_size_float_in_kbytes_to_bytes(self):
-        self.assertEqual(3 * (2 ** 20), get_partition_size_in_bytes('2345.8K'))
+        self.assertEqual(3 * 2 ** 20, get_partition_size_in_bytes('2345.8K'))
 
     def test_convert_size_float_in_mbytes_to_bytes(self):
-<<<<<<< HEAD
-        self.assertEqual(877 * (2 ** 20), get_partition_size_in_bytes('876.123M'))
+        self.assertEqual(877 * 2 ** 20, get_partition_size_in_bytes('876.123M'))
 
     def test_convert_size_float_in_gbytes_to_bytes(self):
-        self.assertEqual(1946 * (2 ** 20), get_partition_size_in_bytes('1.9G'))
-=======
-        self.assertEqual(int(round(876.123 * 1024 ** 2)), convert_size_to_bytes('876.123M'))
-
-    def test_convert_size_float_in_gbytes_to_bytes(self):
-        self.assertEqual(int(round(1.9 * 1024 ** 3)), convert_size_to_bytes('1.9G'))
->>>>>>> d41974c9
+        self.assertEqual(1946 * 2 ** 20, get_partition_size_in_bytes('1.9G'))
 
     def test_calculate_partition_size_and_offset(self):
         tmpfile = self._create_tmpfile()

--- conflicted
+++ resolved
@@ -93,11 +93,8 @@
     setup_partitions,
     get_uuid,
     _parse_blkid_output,
-<<<<<<< HEAD
     wait_partition_to_settle,
-=======
     _get_device_file_for_partition_number,
->>>>>>> b6714479
     )
 from linaro_image_tools.media_create.rootfs import (
     append_to_fstab,

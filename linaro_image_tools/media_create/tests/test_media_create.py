--- conflicted
+++ resolved
@@ -44,12 +44,6 @@
     android_boards,
     )
 from linaro_image_tools.media_create.boards import (
-<<<<<<< HEAD
-    SAMSUNG_V310_BL1_START,
-    SAMSUNG_V310_BL2_START,
-    SAMSUNG_V310_BL2_LEN,
-=======
->>>>>>> 4c8c9c36
     SECTOR_SIZE,
     align_up,
     align_partition,
@@ -1173,9 +1167,9 @@
     def test_smdkv310(self):
         class config(board_configs['smdkv310']):
             partition_layout = 'reserved_bootfs_rootfs'
-            LOADER_MIN_SIZE_S = (SAMSUNG_V310_BL2_START +
-                                 SAMSUNG_V310_BL2_LEN -
-                                 SAMSUNG_V310_BL1_START)
+            LOADER_MIN_SIZE_S = (boards.BoardConfig.SAMSUNG_V310_BL2_START +
+                                 boards.BoardConfig.SAMSUNG_V310_BL2_LEN -
+                                 boards.BoardConfig.SAMSUNG_V310_BL1_START)
         self.assertEquals(
             '1,8191,0xDA\n8192,106496,0x0C,*\n114688,,,-',
             config.get_sfdisk_cmd())
@@ -1183,9 +1177,9 @@
     def test_origen(self):
         class config(board_configs['origen']):
             partition_layout = 'reserved_bootfs_rootfs'
-            LOADER_MIN_SIZE_S = (SAMSUNG_V310_BL2_START +
-                                 SAMSUNG_V310_BL2_LEN -
-                                 SAMSUNG_V310_BL1_START)
+            LOADER_MIN_SIZE_S = (boards.BoardConfig.SAMSUNG_V310_BL2_START +
+                                 boards.BoardConfig.SAMSUNG_V310_BL2_LEN -
+                                 boards.BoardConfig.SAMSUNG_V310_BL1_START)
         self.assertEquals(
             '1,8191,0xDA\n8192,106496,0x0C,*\n114688,,,-',
             config.get_sfdisk_cmd())

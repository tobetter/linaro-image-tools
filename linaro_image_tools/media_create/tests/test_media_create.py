# Copyright (C) 2010, 2011 Linaro
#
# Author: Guilherme Salgado <guilherme.salgado@linaro.org>
#
# This file is part of Linaro Image Tools.
#
# Linaro Image Tools is free software: you can redistribute it and/or modify
# it under the terms of the GNU General Public License as published by
# the Free Software Foundation, either version 3 of the License, or
# (at your option) any later version.
#
# Linaro Image Tools is distributed in the hope that it will be useful,
# but WITHOUT ANY WARRANTY; without even the implied warranty of
# MERCHANTABILITY or FITNESS FOR A PARTICULAR PURPOSE.  See the
# GNU General Public License for more details.
#
# You should have received a copy of the GNU General Public License
# along with this program.  If not, see <http://www.gnu.org/licenses/>.

import atexit
import glob
import os
import random
import string
import subprocess
import sys
import tempfile
import textwrap
import time
import types

from testtools import TestCase

from linaro_image_tools import cmd_runner
import linaro_image_tools.media_create
from linaro_image_tools.media_create import (
    check_device,
    boards,
    partitions,
    rootfs,
    )
from linaro_image_tools.media_create.boards import (
    LOADER_MIN_SIZE_S,
    SECTOR_SIZE,
    align_up,
    align_partition,
    board_configs,
    get_plain_boot_script_contents,
    make_flashable_env,
    install_mx5_boot_loader,
    install_omap_boot_loader,
    make_boot_script,
    make_uImage,
    make_uInitrd,
    make_dtb,
    _get_file_matching,
    _get_mlo_file,
    _run_mkimage,
    )
from linaro_image_tools.media_create.chroot_utils import (
    copy_file,
    install_hwpack,
    install_hwpacks,
    install_packages,
    mount_chroot_proc,
    prepare_chroot,
    run_local_atexit_funcs,
    temporarily_overwrite_file_on_dir,
    )
from linaro_image_tools.media_create.partitions import (
    HEADS,
    SECTORS,
    calculate_partition_size_and_offset,
    calculate_android_partition_size_and_offset,
    convert_size_to_bytes,
    create_partitions,
    ensure_partition_is_not_mounted,
    get_boot_and_root_loopback_devices,
    get_android_loopback_devices,
    get_boot_and_root_partitions_for_media,
    Media,
    run_sfdisk_commands,
    setup_partitions,
    get_uuid,
    _parse_blkid_output,
    )
from linaro_image_tools.media_create.rootfs import (
    append_to_fstab,
    create_flash_kernel_config,
    has_space_left_for_swap,
    move_contents,
    populate_rootfs,
    rootfs_mount_options,
    write_data_to_protected_file,
    )
from linaro_image_tools.media_create.tests.fixtures import (
    CreateTarballFixture,
    MockRunSfdiskCommandsFixture,
    )
from linaro_image_tools.media_create.unpack_binary_tarball import (
    unpack_binary_tarball,
    )
from linaro_image_tools.testing import TestCaseWithFixtures
from linaro_image_tools.tests.fixtures import (
    CreateTempDirFixture,
    MockCmdRunnerPopenFixture,
    MockSomethingFixture,
    )
from linaro_image_tools.utils import find_command, preferred_tools_dir


chroot_args = " ".join(cmd_runner.CHROOT_ARGS)
sudo_args = " ".join(cmd_runner.SUDO_ARGS)


class TestGetMLOFile(TestCaseWithFixtures):

    def test_mlo_from_new_xloader(self):
        tempdir = self.useFixture(CreateTempDirFixture()).get_temp_dir()
        path = os.path.join(
            tempdir, 'usr', 'lib', 'x-loader', 'omap3530beagle')
        os.makedirs(path)
        mlo_path = os.path.join(path, 'MLO')
        open(mlo_path, 'w').close()
        self.assertEquals(
            mlo_path, _get_mlo_file(tempdir))

    def test_mlo_from_old_xloader(self):
        tempdir = self.useFixture(CreateTempDirFixture()).get_temp_dir()
        path = os.path.join(tempdir, 'usr', 'lib', 'x-loader-omap4')
        os.makedirs(path)
        mlo_path = os.path.join(path, 'MLO')
        open(mlo_path, 'w').close()
        self.assertEquals(
            mlo_path, _get_mlo_file(tempdir))

    def test_no_mlo_found(self):
        tempdir = self.useFixture(CreateTempDirFixture()).get_temp_dir()
        self.assertRaises(
            AssertionError, _get_mlo_file, tempdir)

    def test_more_than_one_mlo_found(self):
        tempdir = self.useFixture(CreateTempDirFixture()).get_temp_dir()
        for directory in ['x-loader-omap4', 'x-loader-omap3']:
            path = os.path.join(tempdir, 'usr', 'lib', directory)
            os.makedirs(path)
            mlo_path = os.path.join(path, 'MLO')
            open(mlo_path, 'w').close()
        self.assertRaises(
            AssertionError, _get_mlo_file, tempdir)


class TestBootSteps(TestCaseWithFixtures):

    def setUp(self):
        super(TestBootSteps, self).setUp()
        self.funcs_calls = []
        self.mock_all_boards_funcs()

    def mock_all_boards_funcs(self):
        """Mock functions of boards module with a call tracer."""

        def mock_func_creator(name):
            return lambda *args, **kwargs: self.funcs_calls.append(name)

        for name in dir(boards):
            attr = getattr(boards, name)
            if type(attr) == types.FunctionType:
                self.useFixture(MockSomethingFixture(
                    linaro_image_tools.media_create.boards, name,
                    mock_func_creator(name)))

    def mock_set_appropriate_serial_tty(self, config):

        def set_appropriate_serial_tty_mock(cls, chroot_dir):
            cls.serial_tty = cls._serial_tty

        self.useFixture(MockSomethingFixture(
            config, 'set_appropriate_serial_tty',
            classmethod(set_appropriate_serial_tty_mock)))

    def make_boot_files(self, config):
        def _get_kflavor_files_mock(cls, path):
            if cls.dtb_name is None:
                return (path, path, None)
            return (path, path, path)

        self.useFixture(MockSomethingFixture(
            config, '_get_kflavor_files',
            classmethod(_get_kflavor_files_mock)))

        config.make_boot_files('', False, False, [], '', '', '', '')

    def test_vexpress_steps(self):
        self.make_boot_files(boards.VexpressConfig)
        expected = ['make_uImage', 'make_uInitrd']
        self.assertEqual(expected, self.funcs_calls)

    def test_mx5_steps(self):
        class SomeMx5Config(boards.Mx5Config):
            uboot_flavor = 'uboot_flavor'
        self.make_boot_files(SomeMx5Config)
        expected = [
            'install_mx5_boot_loader', 'make_uImage', 'make_uInitrd',
            'make_dtb', 'make_boot_script']
        self.assertEqual(expected, self.funcs_calls)

    def test_smdkv310_steps(self):
        self.make_boot_files(boards.SMDKV310Config)
        expected = [
            '_dd', '_dd', 'make_flashable_env', '_dd', 'make_uImage',
            'make_uInitrd', 'make_boot_script']
        self.assertEqual(expected, self.funcs_calls)

    def test_ux500_steps(self):
        self.make_boot_files(boards.Ux500Config)
        expected = ['make_uImage', 'make_uInitrd', 'make_boot_script']
        self.assertEqual(expected, self.funcs_calls)

    def test_snowball_sd_steps(self):
        self.make_boot_files(boards.SnowballSdConfig)
        expected = ['make_uImage', 'make_boot_script']
        self.assertEqual(expected, self.funcs_calls)

    def test_panda_steps(self):
        self.mock_set_appropriate_serial_tty(boards.PandaConfig)
        self.make_boot_files(boards.PandaConfig)
        expected = [
            'install_omap_boot_loader', 'make_uImage', 'make_uInitrd',
            'make_dtb', 'make_boot_script', 'make_boot_ini']
        self.assertEqual(expected, self.funcs_calls)

    def test_beagle_steps(self):
        self.mock_set_appropriate_serial_tty(boards.BeagleConfig)
        self.make_boot_files(boards.BeagleConfig)
        expected = [
            'install_omap_boot_loader', 'make_uImage', 'make_uInitrd',
            'make_dtb', 'make_boot_script', 'make_boot_ini']
        self.assertEqual(expected, self.funcs_calls)

    def test_igep_steps(self):
        self.mock_set_appropriate_serial_tty(boards.IgepConfig)
        self.make_boot_files(boards.IgepConfig)
        expected = [
            'make_uImage', 'make_uInitrd', 'make_dtb', 'make_boot_script',
            'make_boot_ini']
        self.assertEqual(expected, self.funcs_calls)

    def test_overo_steps(self):
        self.mock_set_appropriate_serial_tty(boards.OveroConfig)
        self.make_boot_files(boards.OveroConfig)
        expected = [
            'install_omap_boot_loader', 'make_uImage', 'make_uInitrd',
            'make_dtb', 'make_boot_script', 'make_boot_ini']
        self.assertEqual(expected, self.funcs_calls)


class TestAlignPartition(TestCase):

    def test_align_up_none(self):
        self.assertEqual(1024, align_up(1024, 1))

    def test_align_up_no_rounding(self):
        self.assertEqual(512, align_up(512, 512))

    def test_align_up_rounding(self):
        self.assertEqual(512, align_up(1, 512))

    def test_align_partition_4_mib_4_mib(self):
        expected = (4 * 1024 * 1024, 8 * 1024 * 1024 - 1, 4 * 1024 * 1024)
        self.assertEqual(expected,
            align_partition(1, 1, 4 * 1024 * 1024, 4 * 1024 * 1024))

    def test_align_partition_none_4_mib(self):
        expected = (1, 4 * 1024 * 1024 - 1, 4 * 1024 * 1024 - 1)
        self.assertEqual(expected,
            align_partition(1, 1, 1, 4 * 1024 * 1024))


class TestFixForBug697824(TestCaseWithFixtures):

    def mock_set_appropriate_serial_tty(self, config):

        def set_appropriate_serial_tty_mock(cls, chroot_dir):
            self.set_appropriate_serial_tty_called = True
            cls.serial_tty = cls._serial_tty

        self.useFixture(MockSomethingFixture(
            config, 'set_appropriate_serial_tty',
            classmethod(set_appropriate_serial_tty_mock)))

    def test_omap_make_boot_files(self):
        self.set_appropriate_serial_tty_called = False
        self.mock_set_appropriate_serial_tty(board_configs['beagle'])
        self.useFixture(MockSomethingFixture(
            boards.BoardConfig, 'make_boot_files',
            classmethod(lambda *args: None)))
        # We don't need to worry about what's passed to make_boot_files()
        # because we mock the method which does the real work above and here
        # we're only interested in ensuring that OmapConfig.make_boot_files()
        # calls set_appropriate_serial_tty().
        board_configs['beagle'].make_boot_files(
            None, None, None, None, None, None, None, None)
        self.assertTrue(
            self.set_appropriate_serial_tty_called,
            "make_boot_files didn't call set_appropriate_serial_tty")

    def test_set_appropriate_serial_tty_old_kernel(self):
        tempdir = self.useFixture(CreateTempDirFixture()).tempdir
        boot_dir = os.path.join(tempdir, 'boot')
        os.makedirs(boot_dir)
        open(os.path.join(boot_dir, 'vmlinuz-2.6.35-23-foo'), 'w').close()
        boards.BeagleConfig.set_appropriate_serial_tty(tempdir)
        self.assertEquals('ttyS2', boards.BeagleConfig.serial_tty)

    def test_set_appropriate_serial_tty_new_kernel(self):
        tempdir = self.useFixture(CreateTempDirFixture()).tempdir
        boot_dir = os.path.join(tempdir, 'boot')
        os.makedirs(boot_dir)
        open(os.path.join(boot_dir, 'vmlinuz-2.6.36-13-foo'), 'w').close()
        boards.BeagleConfig.set_appropriate_serial_tty(tempdir)
        self.assertEquals('ttyO2', boards.BeagleConfig.serial_tty)


class TestGetSfdiskCmd(TestCase):

    def test_default(self):
        self.assertEqual(
            '63,106432,0x0C,*\n106496,,,-',
            boards.BoardConfig.get_sfdisk_cmd())

    def test_default_aligned(self):
        self.assertEqual(
            '8192,106496,0x0C,*\n114688,,,-',
            boards.BoardConfig.get_sfdisk_cmd(should_align_boot_part=True))

    def test_mx5(self):
        self.assertEqual(
            '1,8191,0xDA\n8192,106496,0x0C,*\n114688,,,-',
            boards.Mx5Config.get_sfdisk_cmd())

    def test_snowball_sd(self):
        self.assertEqual(
            '63,106432,0x0C,*\n106496,,,-',
            boards.SnowballSdConfig.get_sfdisk_cmd())

    def test_snowball_emmc(self):
        self.assertEqual(
            '256,7936,0xDA\n8192,106496,0x0C,*\n114688,,,-',
            boards.SnowballEmmcConfig.get_sfdisk_cmd())

    def test_smdkv310(self):
        self.assertEquals(
            '1,8191,0xDA\n8192,106496,0x0C,*\n114688,,,-',
            board_configs['smdkv310'].get_sfdisk_cmd())


class TestGetBootCmd(TestCase):

    def test_vexpress(self):
        boot_commands = board_configs['vexpress']._get_boot_env(
            is_live=False, is_lowmem=False, consoles=['ttyXXX'],
            rootfs_uuid="deadbeef", d_img_data=None)
        expected = {
            'bootargs': 'console=tty0 console=ttyAMA0,38400n8 '
                        'console=ttyXXX  root=UUID=deadbeef rootwait ro',
            'bootcmd': 'fatload mmc 0:1 0x60008000 uImage; '
                       'fatload mmc 0:1 0x81000000 uInitrd; '
                       'bootm 0x60008000 0x81000000'}
        self.assertEqual(expected, boot_commands)

    def test_mx51(self):
        boot_commands = boards.Mx51Config._get_boot_env(
            is_live=False, is_lowmem=False, consoles=[],
            rootfs_uuid="deadbeef", d_img_data="mx51.dtb")
        expected = {
            'bootargs': 'console=tty0 console=ttymxc0,115200n8  '
                        'root=UUID=deadbeef rootwait ro',
            'bootcmd': 'fatload mmc 0:2 0x90000000 uImage; '
                       'fatload mmc 0:2 0x92000000 uInitrd; '
                       'fatload mmc 0:2 0x91ff0000 board.dtb; '
                       'bootm 0x90000000 0x92000000 0x91ff0000'}
        self.assertEqual(expected, boot_commands)

    def test_smdkv310(self):
        boot_commands = board_configs['smdkv310']._get_boot_env(
            is_live=False, is_lowmem=False, consoles=[],
            rootfs_uuid="deadbeef", d_img_data=None)
        expected = {
            'bootargs': 'console=ttySAC1,115200n8  root=UUID=deadbeef '
                        'rootwait ro',
             'bootcmd': 'fatload mmc 0:2 0x40007000 uImage; '
                        'fatload mmc 0:2 0x42000000 uInitrd; '
                        'bootm 0x40007000 0x42000000',
             'ethact': 'smc911x-0',
             'ethaddr': '00:40:5c:26:0a:5b'}
        self.assertEqual(expected, boot_commands)

    def test_ux500(self):
        boot_commands = board_configs['ux500']._get_boot_env(
            is_live=False, is_lowmem=False, consoles=[],
            rootfs_uuid="deadbeef", d_img_data=None)
        expected = {
            'bootargs': 'console=tty0 console=ttyAMA2,115200n8  '
                        'root=UUID=deadbeef rootwait ro earlyprintk '
                        'rootdelay=1 fixrtc nocompcache mem=96M@0 '
                        'mem_modem=32M@96M mem=44M@128M pmem=22M@172M '
                        'mem=30M@194M mem_mali=32M@224M pmem_hwb=54M@256M '
                        'hwmem=48M@302M mem=152M@360M',
            'bootcmd': 'fatload mmc 1:1 0x00100000 uImage; '
                       'fatload mmc 1:1 0x08000000 uInitrd; '
                       'bootm 0x00100000 0x08000000'}
        self.assertEqual(expected, boot_commands)

    def test_snowball_emmc(self):
        boot_commands = board_configs['snowball_emmc']._get_boot_env(
            is_live=False, is_lowmem=False, consoles=[],
            rootfs_uuid="deadbeef", d_img_data=None)
        expected = {
            'bootargs': 'console=tty0 console=ttyAMA2,115200n8  '
                        'root=UUID=deadbeef rootwait ro earlyprintk '
                        'rootdelay=1 fixrtc nocompcache mem=96M@0 '
                        'mem_modem=32M@96M mem=44M@128M pmem=22M@172M '
                        'mem=30M@194M mem_mali=32M@224M pmem_hwb=54M@256M '
                        'hwmem=48M@302M mem=152M@360M',
            'bootcmd': 'fatload mmc 1:1 0x00100000 uImage; '
                       'fatload mmc 1:1 0x08000000 uInitrd; '
                       'bootm 0x00100000 0x08000000'}
        self.assertEqual(expected, boot_commands)


    def test_panda(self):
        # XXX: To fix bug 697824 we have to change class attributes of our
        # OMAP board configs, and some tests do that so to make sure they
        # don't interfere with us we'll reset that before doing anything.
        config = board_configs['panda']
        config.serial_tty = config._serial_tty
        boot_commands = config._get_boot_env(
            is_live=False, is_lowmem=False, consoles=[],
            rootfs_uuid="deadbeef", d_img_data="panda.dtb")
        expected = {
            'bootargs': 'console=tty0 console=ttyO2,115200n8  '
                        'root=UUID=deadbeef rootwait ro earlyprintk fixrtc '
                        'nocompcache vram=48M omapfb.vram=0:24M '
                        'mem=456M@0x80000000 mem=512M@0xA0000000',
            'bootcmd': 'fatload mmc 0:1 0x80200000 uImage; '
                       'fatload mmc 0:1 0x81600000 uInitrd; '
                       'fatload mmc 0:1 0x815f0000 board.dtb; '
                       'bootm 0x80200000 0x81600000 0x815f0000'}
        self.assertEqual(expected, boot_commands)

    def test_beagle(self):
        # XXX: To fix bug 697824 we have to change class attributes of our
        # OMAP board configs, and some tests do that so to make sure they
        # don't interfere with us we'll reset that before doing anything.
        config = board_configs['beagle']
        config.serial_tty = config._serial_tty
        boot_commands = config._get_boot_env(
            is_live=False, is_lowmem=False, consoles=[],
            rootfs_uuid="deadbeef", d_img_data="beagle.dtb")
        expected = {
            'bootargs': 'console=tty0 console=ttyO2,115200n8  '
                        'root=UUID=deadbeef rootwait ro earlyprintk fixrtc '
                        'nocompcache vram=12M '
                        'omapfb.mode=dvi:1280x720MR-16@60 mpurate=${mpurate}',
            'bootcmd': 'fatload mmc 0:1 0x80000000 uImage; '
                       'fatload mmc 0:1 0x81600000 uInitrd; '
                       'fatload mmc 0:1 0x815f0000 board.dtb; '
                       'bootm 0x80000000 0x81600000 0x815f0000'}
        self.assertEqual(expected, boot_commands)

    def test_igep(self):
        # XXX: To fix bug 697824 we have to change class attributes of our
        # OMAP board configs, and some tests do that so to make sure they
        # don't interfere with us we'll reset that before doing anything.
        config = boards.IgepConfig
        config.serial_tty = config._serial_tty
        boot_cmd = config._get_boot_env(
            is_live=False, is_lowmem=False, consoles=[],
            rootfs_uuid="deadbeef", d_img_data="igep.dtb")
        expected = {
            'bootargs': 'console=tty0 console=ttyO2,115200n8  '
                        'root=UUID=deadbeef rootwait ro earlyprintk fixrtc '
                        'nocompcache vram=12M '
                        'omapfb.mode=dvi:1280x720MR-16@60 mpurate=${mpurate}',
            'bootcmd': 'fatload mmc 0:1 0x80000000 uImage; '
                       'fatload mmc 0:1 0x81600000 uInitrd; '
                       'fatload mmc 0:1 0x815f0000 board.dtb; '
                       'bootm 0x80000000 0x81600000 0x815f0000'}
        self.assertEqual(expected, boot_cmd)

    def test_overo(self):
        # XXX: To fix bug 697824 we have to change class attributes of our
        # OMAP board configs, and some tests do that so to make sure they
        # don't interfere with us we'll reset that before doing anything.
        config = board_configs['overo']
        config.serial_tty = config._serial_tty
        boot_commands = config._get_boot_env(
            is_live=False, is_lowmem=False, consoles=[],
            rootfs_uuid="deadbeef", d_img_data="overo.dtb")
        expected = {
            'bootargs': 'console=tty0 console=ttyO2,115200n8  '
                        'root=UUID=deadbeef rootwait ro earlyprintk '
                        'mpurate=${mpurate} vram=12M',
            'bootcmd': 'fatload mmc 0:1 0x80000000 uImage; '
                       'fatload mmc 0:1 0x81600000 uInitrd; '
                       'fatload mmc 0:1 0x815f0000 board.dtb; '
                       'bootm 0x80000000 0x81600000 0x815f0000'}
        self.assertEqual(expected, boot_commands)


class TestUnpackBinaryTarball(TestCaseWithFixtures):

    def setUp(self):
        super(TestUnpackBinaryTarball, self).setUp()

        self.tar_dir_fixture = CreateTempDirFixture()
        self.useFixture(self.tar_dir_fixture)

        self.tarball_fixture = CreateTarballFixture(
            self.tar_dir_fixture.get_temp_dir())
        self.useFixture(self.tarball_fixture)

    def test_unpack_binary_tarball(self):
        tmp_dir = self.useFixture(CreateTempDirFixture()).get_temp_dir()
        rc = unpack_binary_tarball(
            self.tarball_fixture.get_tarball(), tmp_dir, as_root=False)
        self.assertEqual(rc, 0)


class TestGetUuid(TestCaseWithFixtures):

    def setUp(self):
        super(TestGetUuid, self).setUp()

    def test_get_uuid(self):
        fixture = MockCmdRunnerPopenFixture()
        self.useFixture(fixture)
        get_uuid("/dev/rootfs")
        self.assertEquals(
            ["%s blkid -o udev -p -c /dev/null /dev/rootfs" % sudo_args],
            fixture.mock.commands_executed)

    def test_parse_blkid_output(self):
        output = (
            "ID_FS_UUID=67d641db-ea7d-4acf-9f46-5f1f8275dce2\n"
            "ID_FS_UUID_ENC=67d641db-ea7d-4acf-9f46-5f1f8275dce2\n"
            "ID_FS_TYPE=ext4\n")
        uuid = _parse_blkid_output(output)
        self.assertEquals("67d641db-ea7d-4acf-9f46-5f1f8275dce2", uuid)


class TestBoards(TestCaseWithFixtures):

    def _mock_get_file_matching(self):
        self.useFixture(MockSomethingFixture(
            boards, '_get_file_matching',
            lambda regex: regex))

    def _mock_Popen(self):
        fixture = MockCmdRunnerPopenFixture()
        self.useFixture(fixture)
        return fixture

    def test_make_uImage(self):
        self._mock_get_file_matching()
        fixture = self._mock_Popen()
        make_uImage('load_addr', 'parts_dir/vmlinuz-*-sub_arch', 'boot_disk')
        expected = [
            '%s mkimage -A arm -O linux -T kernel -C none -a load_addr '
            '-e load_addr -n Linux -d parts_dir/vmlinuz-*-sub_arch '
            'boot_disk/uImage' % sudo_args]
        self.assertEqual(expected, fixture.mock.commands_executed)

    def test_make_uInitrd(self):
        self._mock_get_file_matching()
        fixture = self._mock_Popen()
        make_uInitrd('parts_dir/initrd.img-*-sub_arch', 'boot_disk')
        expected = [
            '%s mkimage -A arm -O linux -T ramdisk -C none -a 0 -e 0 '
            '-n initramfs -d parts_dir/initrd.img-*-sub_arch '
            'boot_disk/uInitrd' % sudo_args]
        self.assertEqual(expected, fixture.mock.commands_executed)

    def test_make_dtb(self):
        self._mock_get_file_matching()
        fixture = self._mock_Popen()
        make_dtb('parts_dir/dt-*-sub_arch/board_name.dtb', 'boot_disk')
        expected = [
            '%s cp parts_dir/dt-*-sub_arch/board_name.dtb '
            'boot_disk/board.dtb' % sudo_args]
        self.assertEqual(expected, fixture.mock.commands_executed)

    def test_make_flashable_env_too_small_env(self):
        env = {'verylong': 'evenlonger'}
        self.assertRaises(AssertionError, make_flashable_env, env, 8)

    def test_make_flashable_env(self):
        env_file = self.createTempFileAsFixture()
        self.useFixture(MockSomethingFixture(
            tempfile, "mkstemp", lambda: (None, env_file)))
        env = {'a': 'b', 'x': 'y'}
        make_flashable_env(env, 12)
        with open(env_file, "r") as fd:
            self.assertEqual("\x80\x29\x2E\x89a=b\x00x=y\x00", fd.read())

    def test_install_mx5_boot_loader(self):
        fixture = self._mock_Popen()
        imx_file = self.createTempFileAsFixture()
        install_mx5_boot_loader(imx_file, "boot_device_or_file")
        expected = [
            '%s dd if=%s of=boot_device_or_file bs=512 '
            'conv=notrunc seek=2' % (sudo_args, imx_file)]
        self.assertEqual(expected, fixture.mock.commands_executed)

    def test_install_mx5_boot_loader_too_large(self):
        self.useFixture(MockSomethingFixture(
            os.path, "getsize",
            lambda s: (LOADER_MIN_SIZE_S - 1) * SECTOR_SIZE + 1))
        self.assertRaises(AssertionError,
            install_mx5_boot_loader, "imx_file", "boot_device_or_file")

    def test_install_omap_boot_loader(self):
        fixture = self._mock_Popen()
        self.useFixture(MockSomethingFixture(
            boards, '_get_mlo_file',
            lambda chroot_dir: "%s/MLO" % chroot_dir))
        install_omap_boot_loader("chroot_dir", "boot_disk")
        expected = [
            '%s cp -v chroot_dir/MLO boot_disk' % sudo_args, 'sync']
        self.assertEqual(expected, fixture.mock.commands_executed)

    def test_get_plain_boot_script_contents(self):
        boot_env = {'bootargs': 'mybootargs', 'bootcmd': 'mybootcmd'}
        boot_script_data = get_plain_boot_script_contents(boot_env)
        self.assertEqual(textwrap.dedent("""\
            setenv bootcmd "mybootcmd"
            setenv bootargs "mybootargs"
            boot"""), boot_script_data)

    def test_make_boot_script(self):
        self.useFixture(MockSomethingFixture(
            tempfile, 'mkstemp', lambda: (-1, '/tmp/random-abxzr')))
        tempdir = self.useFixture(CreateTempDirFixture()).tempdir
        self._mock_get_file_matching()
        fixture = self._mock_Popen()
        boot_script_path = os.path.join(tempdir, 'boot.scr')
        plain_boot_script_path = os.path.join(tempdir, 'boot.txt')
        boot_env = {'bootargs': 'mybootargs', 'bootcmd': 'mybootcmd'}
        make_boot_script(boot_env, boot_script_path)
        expected = [
            '%s cp /tmp/random-abxzr %s' % (
                sudo_args, plain_boot_script_path),
            '%s mkimage -A arm -O linux -T script -C none -a 0 -e 0 '
            '-n boot script -d %s %s' % (
                sudo_args, plain_boot_script_path, boot_script_path)]
        self.assertEqual(expected, fixture.mock.commands_executed)

    def test_get_file_matching(self):
        prefix = ''.join(
            random.choice(string.ascii_lowercase) for x in range(5))
        file1 = self.createTempFileAsFixture(prefix)
        directory = os.path.dirname(file1)
        self.assertEqual(
            file1, _get_file_matching('%s/%s*' % (directory, prefix)))

    def test_get_file_matching_too_many_files_found(self):
        prefix = ''.join(
            random.choice(string.ascii_lowercase) for x in range(5))
        file1 = self.createTempFileAsFixture(prefix)
        file2 = self.createTempFileAsFixture(prefix)
        directory = os.path.dirname(file1)
        assert directory == os.path.dirname(file2), (
            "file1 and file2 should be in the same directory")
        self.assertRaises(
            ValueError, _get_file_matching, '%s/%s*' % (directory, prefix))

    def test_get_kflavor_files_more_specific(self):
        tempdir = self.useFixture(CreateTempDirFixture()).tempdir
        flavorx = 'flavorX'
        flavorxy = 'flavorXY'
        class config(boards.BoardConfig):
            kernel_flavors = [flavorx, flavorxy]
        for f in reversed(config.kernel_flavors):
            kfile = os.path.join(tempdir, 'vmlinuz-1-%s' % f)
            ifile = os.path.join(tempdir, 'initrd.img-1-%s' % f)
            open(kfile, "w").close()
            open(ifile, "w").close()
        self.assertEqual(
            (kfile, ifile, None), config._get_kflavor_files(tempdir))

    def test_get_dt_kflavor_files_more_specific(self):
        tempdir = self.useFixture(CreateTempDirFixture()).tempdir
        flavorx = 'flavorX'
        flavorxy = 'flavorXY'
        class config(boards.BoardConfig):
            kernel_flavors = [flavorx, flavorxy]
            dtb_name = 'board_name.dtb'
        for f in reversed(config.kernel_flavors):
            kfile = os.path.join(tempdir, 'vmlinuz-1-%s' % f)
            ifile = os.path.join(tempdir, 'initrd.img-1-%s' % f)
            dt = os.path.join(tempdir, 'dt-1-%s' % f)
            os.mkdir(dt)
            dfile = os.path.join(dt, config.dtb_name)
            open(kfile, "w").close()
            open(ifile, "w").close()
            open(dfile, "w").close()
        self.assertEqual(
            (kfile, ifile, dfile), config._get_kflavor_files(tempdir))

    def test_get_kflavor_files_later_in_flavors(self):
        tempdir = self.useFixture(CreateTempDirFixture()).tempdir
        flavor1 = 'flavorXY'
        flavor2 = 'flavorAA'
        class config(boards.BoardConfig):
            kernel_flavors = [flavor1, flavor2]
        kfile = os.path.join(tempdir, 'vmlinuz-1-%s' % flavor1)
        ifile = os.path.join(tempdir, 'initrd.img-1-%s' % flavor1)
        open(kfile, "w").close()
        open(ifile, "w").close()
        self.assertEqual(
            (kfile, ifile, None), config._get_kflavor_files(tempdir))

    def test_get_dt_kflavor_files_later_in_flavors(self):
        tempdir = self.useFixture(CreateTempDirFixture()).tempdir
        flavor1 = 'flavorXY'
        flavor2 = 'flavorAA'
        class config(boards.BoardConfig):
            kernel_flavors = [flavor1, flavor2]
            dtb_name = 'board_name.dtb'
        kfile = os.path.join(tempdir, 'vmlinuz-1-%s' % flavor1)
        ifile = os.path.join(tempdir, 'initrd.img-1-%s' % flavor1)
        dt = os.path.join(tempdir, 'dt-1-%s' % flavor1)
        os.mkdir(dt)
        dfile = os.path.join(dt, config.dtb_name)
        open(kfile, "w").close()
        open(ifile, "w").close()
        open(dfile, "w").close()
        self.assertEqual(
            (kfile, ifile, dfile), config._get_kflavor_files(tempdir))

    def test_get_kflavor_files_raises_when_no_match(self):
        tempdir = self.useFixture(CreateTempDirFixture()).tempdir
        flavor1 = 'flavorXY'
        flavor2 = 'flavorAA'
        class config(boards.BoardConfig):
            kernel_flavors = [flavor1, flavor2]
        self.assertRaises(ValueError, config._get_kflavor_files, tempdir)

    def test_get_file_matching_no_files_found(self):
        self.assertEqual(None, _get_file_matching('/foo/bar/baz/*non-existent'))

    def test_run_mkimage(self):
        # Create a fake boot script.
        filename = self.createTempFileAsFixture()
        f = open(filename, 'w')
        f.write("setenv bootcmd 'fatload mmc 0:1 0x80000000 uImage;\nboot")
        f.close()

        img = self.createTempFileAsFixture()
        # Use that fake boot script to create a boot loader using mkimage.
        # Send stdout to /dev/null as mkimage will print to stdout and we
        # don't want that.
        retval = _run_mkimage(
            'script', '0', '0', 'boot script', filename, img,
            stdout=open('/dev/null', 'w'), as_root=False)

        self.assertEqual(0, retval)


class TestCreatePartitions(TestCaseWithFixtures):

    media = Media('/dev/xdz')

    def setUp(self):
        super(TestCreatePartitions, self).setUp()
        # Stub time.sleep() as create_partitions() use that.
        self.orig_sleep = time.sleep
        time.sleep = lambda s: None

    def tearDown(self):
        super(TestCreatePartitions, self).tearDown()
        time.sleep = self.orig_sleep

    def test_create_partitions_for_mx5(self):
        # For this board we create a one cylinder partition at the beginning.
        popen_fixture = self.useFixture(MockCmdRunnerPopenFixture())
        sfdisk_fixture = self.useFixture(MockRunSfdiskCommandsFixture())

        create_partitions(boards.Mx5Config, self.media, HEADS, SECTORS, '')

        self.assertEqual(
            ['%s parted -s %s mklabel msdos' % (sudo_args, self.media.path),
             'sync'],
            popen_fixture.mock.commands_executed)
        # Notice that we create all partitions in a single sfdisk run because
        # every time we run sfdisk it actually repartitions the device,
        # erasing any partitions created previously.
        self.assertEqual(
            [('1,8191,0xDA\n8192,106496,0x0C,*\n114688,,,-', HEADS, SECTORS,
              '', self.media.path)],
            sfdisk_fixture.mock.calls)

    def test_create_partitions_for_smdkv310(self):
        # For this board we create a one cylinder partition at the beginning.
        popen_fixture = self.useFixture(MockCmdRunnerPopenFixture())
        sfdisk_fixture = self.useFixture(MockRunSfdiskCommandsFixture())

        create_partitions(
            board_configs['smdkv310'], self.media, HEADS, SECTORS, '')

        self.assertEqual(
            ['%s parted -s %s mklabel msdos' % (sudo_args, self.media.path),
             'sync'],
            popen_fixture.mock.commands_executed)
        # Notice that we create all partitions in a single sfdisk run because
        # every time we run sfdisk it actually repartitions the device,
        # erasing any partitions created previously.
        self.assertEqual(
            [('1,8191,0xDA\n8192,106496,0x0C,*\n114688,,,-', HEADS,
              SECTORS, '', self.media.path)], sfdisk_fixture.mock.calls)

    def test_create_partitions_for_beagle(self):
        popen_fixture = self.useFixture(MockCmdRunnerPopenFixture())
        sfdisk_fixture = self.useFixture(MockRunSfdiskCommandsFixture())

        create_partitions(
            board_configs['beagle'], self.media, HEADS, SECTORS, '')

        self.assertEqual(
            ['%s parted -s %s mklabel msdos' % (sudo_args, self.media.path),
             'sync'],
            popen_fixture.mock.commands_executed)
        self.assertEqual(
            [('63,106432,0x0C,*\n106496,,,-', HEADS, SECTORS, '',
              self.media.path)],
            sfdisk_fixture.mock.calls)

    def test_create_partitions_with_img_file(self):
        popen_fixture = self.useFixture(MockCmdRunnerPopenFixture())
        sfdisk_fixture = self.useFixture(MockRunSfdiskCommandsFixture())

        tmpfile = self.createTempFileAsFixture()
        create_partitions(
            board_configs['beagle'], Media(tmpfile), HEADS, SECTORS, '')

        # Unlike the test for partitioning of a regular block device, in this
        # case parted was not called as there's no existing partition table
        # for us to overwrite on the image file.
        self.assertEqual(['sync'], popen_fixture.mock.commands_executed)

        self.assertEqual(
            [('63,106432,0x0C,*\n106496,,,-', HEADS, SECTORS, '', tmpfile)],
            sfdisk_fixture.mock.calls)

    def test_run_sfdisk_commands(self):
        tmpfile = self.createTempFileAsFixture()
        proc = cmd_runner.run(
            ['dd', 'of=%s' % tmpfile, 'bs=1', 'seek=10M', 'count=0'],
            stderr=open('/dev/null', 'w'))
        proc.communicate()
        stdout, stderr = run_sfdisk_commands(
            '2,16063,0xDA', HEADS, SECTORS, '', tmpfile, as_root=False,
            stderr=subprocess.PIPE)
        self.assertIn('Successfully wrote the new partition table', stdout)

    def test_run_sfdisk_commands_raises_on_non_zero_returncode(self):
        tmpfile = self.createTempFileAsFixture()
        self.assertRaises(
            cmd_runner.SubcommandNonZeroReturnValue,
            run_sfdisk_commands,
            ',1,0xDA', HEADS, SECTORS, '', tmpfile, as_root=False,
            stderr=subprocess.PIPE)


class TestPartitionSetup(TestCaseWithFixtures):

    def setUp(self):
        super(TestPartitionSetup, self).setUp()
        # Stub time.sleep() as create_partitions() use that.
        self.orig_sleep = time.sleep
        time.sleep = lambda s: None
<<<<<<< HEAD
        self.android_image_size = 256 * 1024**2
        # Extended partition info takes 32 sectors from the first ext partition
        ext_part_size = 32
=======
        self.sector_size = 512
        self.linux_image_size = 30 * 1024**2
        self.linux_offsets_and_sizes = [
            (16384 * self.sector_size, 15746 * self.sector_size),
            (32768 * self.sector_size, (self.linux_image_size - 
                                        32768 * self.sector_size))
            ]
        self.android_image_size = 2 * 1024**3 # rounded up from ~1.13GiB
>>>>>>> 202d42a2
        self.android_offsets_and_sizes = [
            (63 * SECTOR_SIZE, 32768 * SECTOR_SIZE),
            (32831 * SECTOR_SIZE, 65536 * SECTOR_SIZE),
            (98367 * SECTOR_SIZE, 65536 * SECTOR_SIZE),
            (294975 * SECTOR_SIZE, (self.android_image_size - 
                                     294975 * SECTOR_SIZE)),
            ((294975 + ext_part_size) * SECTOR_SIZE,
             (131072 - ext_part_size) * SECTOR_SIZE),
            ((426047 + ext_part_size) * SECTOR_SIZE, 
             self.android_image_size - (426047 + ext_part_size) * SECTOR_SIZE)
            ]

    def tearDown(self):
        super(TestPartitionSetup, self).tearDown()
        time.sleep = self.orig_sleep

    def _create_tmpfile(self):
        # boot part at +8 MiB, root part at +16 MiB
        return self._create_qemu_img_with_partitions(
            '16384,15746,0x0C,*\n32768,,,-', '%s' % self.linux_image_size)

    def _create_android_tmpfile(self):
        # boot, system, cache, (extended), userdata and sdcard partitions
        return self._create_qemu_img_with_partitions(
            '63,32768,0x0C,*\n32831,65536,L\n98367,65536,L\n294975,-,E\n' \
                '294975,131072,L\n426047,,,-', '%s' % self.android_image_size)

    def test_convert_size_no_suffix(self):
        self.assertEqual(524288, convert_size_to_bytes('524288'))

    def test_convert_size_in_kbytes_to_bytes(self):
        self.assertEqual(512 * 1024, convert_size_to_bytes('512K'))

    def test_convert_size_in_mbytes_to_bytes(self):
        self.assertEqual(100 * 1024**2, convert_size_to_bytes('100M'))

    def test_convert_size_in_gbytes_to_bytes(self):
        self.assertEqual(12 * 1024**3, convert_size_to_bytes('12G'))

    def test_calculate_partition_size_and_offset(self):
        tmpfile = self._create_tmpfile()
        vfat_size, vfat_offset, linux_size, linux_offset = (
            calculate_partition_size_and_offset(tmpfile))
        self.assertEqual(
            self.linux_offsets_and_sizes,
            [(vfat_offset, vfat_size), (linux_offset, linux_size)])

    def test_calculate_android_partition_size_and_offset(self):
        tmpfile = self._create_android_tmpfile()
        device_info = calculate_android_partition_size_and_offset(tmpfile)
        # We use map(None, ...) since it would catch if the lists are not of
        # equal length and zip() would not in all cases.
        for device_pair, expected_pair in map(None, device_info,
                                              self.android_offsets_and_sizes):
            self.assertEqual(device_pair, expected_pair)

    def test_partition_numbering(self):
        # another Linux partition at +24 MiB after the boot/root parts
        tmpfile = self._create_qemu_img_with_partitions(
            '16384,15746,0x0C,*\n32768,15427,,-\n49152,,,-',
            '%s' % self.linux_image_size)
        vfat_size, vfat_offset, linux_size, linux_offset = (
            calculate_partition_size_and_offset(tmpfile))
        # check that the linux partition offset starts at +16 MiB so that it's
        # the partition immediately following the vfat one
        self.assertEqual(linux_offset, 32768 * 512)

    def test_get_boot_and_root_partitions_for_media_beagle(self):
        self.useFixture(MockSomethingFixture(
            partitions, '_get_device_file_for_partition_number',
            lambda dev, partition: '%s%d' % (tmpfile, partition)))
        tmpfile = self.createTempFileAsFixture()
        media = Media(tmpfile)
        media.is_block_device = True
        self.assertEqual(
            ("%s%d" % (tmpfile, 1), "%s%d" % (tmpfile, 2)),
            get_boot_and_root_partitions_for_media(
                media, board_configs['beagle']))

    def test_get_boot_and_root_partitions_for_media_mx5(self):
        self.useFixture(MockSomethingFixture(
            partitions, '_get_device_file_for_partition_number',
            lambda dev, partition: '%s%d' % (tmpfile, partition)))
        tmpfile = self.createTempFileAsFixture()
        media = Media(tmpfile)
        media.is_block_device = True
        self.assertEqual(
            ("%s%d" % (tmpfile, 2), "%s%d" % (tmpfile, 3)),
            get_boot_and_root_partitions_for_media(media, boards.Mx5Config))

    def _create_qemu_img_with_partitions(self, sfdisk_commands, tempfile_size):
        tmpfile = self.createTempFileAsFixture()
        proc = cmd_runner.run(
            ['dd', 'of=%s' % tmpfile, 'bs=1', 'seek=%s' % tempfile_size, 'count=0'],
            stderr=open('/dev/null', 'w'))
        proc.communicate()
        stdout, stderr = run_sfdisk_commands(
            sfdisk_commands, HEADS, SECTORS, '', tmpfile, as_root=False,
            # Throw away stderr as sfdisk complains a lot when operating on a
            # qemu image.
            stderr=subprocess.PIPE)
        self.assertIn('Successfully wrote the new partition table', stdout)
        return tmpfile

    def test_ensure_partition_is_not_mounted_for_mounted_partition(self):
        self.useFixture(MockSomethingFixture(
            partitions, 'is_partition_mounted', lambda part: True))
        popen_fixture = self.useFixture(MockCmdRunnerPopenFixture())
        ensure_partition_is_not_mounted('/dev/whatever')
        self.assertEqual(
            ['%s umount /dev/whatever' % sudo_args],
            popen_fixture.mock.commands_executed)

    def test_ensure_partition_is_not_mounted_for_umounted_partition(self):
        self.useFixture(MockSomethingFixture(
            partitions, 'is_partition_mounted', lambda part: False))
        popen_fixture = self.useFixture(MockCmdRunnerPopenFixture())
        ensure_partition_is_not_mounted('/dev/whatever')
        self.assertEqual(None, popen_fixture.mock.calls)

    def test_get_boot_and_root_loopback_devices(self):
        tmpfile = self._create_tmpfile()
        atexit_fixture = self.useFixture(MockSomethingFixture(
            atexit, 'register', AtExitRegister()))
        popen_fixture = self.useFixture(MockCmdRunnerPopenFixture())
        # We can't test the return value of get_boot_and_root_loopback_devices
        # because it'd require running losetup as root, so we just make sure
        # it calls losetup correctly.
        get_boot_and_root_loopback_devices(tmpfile)
        self.assertEqual(
            ['%s losetup -f --show %s --offset %s --sizelimit %s'
                % (sudo_args, tmpfile, offset, size) for (offset, size) in 
             self.linux_offsets_and_sizes],
            popen_fixture.mock.commands_executed)

        # get_boot_and_root_loopback_devices will also setup two exit handlers
        # to de-register the loopback devices set up above.
        self.assertEqual(2, len(atexit_fixture.mock.funcs))
        popen_fixture.mock.calls = []
        atexit_fixture.mock.run_funcs()
        # We did not really run losetup above (as it requires root) so here we
        # don't have a device to pass to 'losetup -d', but when a device is
        # setup it is passed to the atexit handler.
        self.assertEquals(
            ['%s losetup -d ' % sudo_args,
             '%s losetup -d ' % sudo_args],
            popen_fixture.mock.commands_executed)

    def test_get_android_loopback_devices(self):
        tmpfile = self._create_android_tmpfile()
        atexit_fixture = self.useFixture(MockSomethingFixture(
            atexit, 'register', AtExitRegister()))
        popen_fixture = self.useFixture(MockCmdRunnerPopenFixture())
        # We can't test the return value of get_boot_and_root_loopback_devices
        # because it'd require running losetup as root, so we just make sure
        # it calls losetup correctly.
        get_android_loopback_devices(tmpfile)
        self.assertEqual(
            ['%s losetup -f --show %s --offset %s --sizelimit %s'
                % (sudo_args, tmpfile, offset, size) for (offset, size) in 
             self.android_offsets_and_sizes],
            popen_fixture.mock.commands_executed)

        # get_boot_and_root_loopback_devices will also setup two exit handlers
        # to de-register the loopback devices set up above.
        self.assertEqual(6, len(atexit_fixture.mock.funcs))
        popen_fixture.mock.calls = []
        atexit_fixture.mock.run_funcs()
        # We did not really run losetup above (as it requires root) so here we
        # don't have a device to pass to 'losetup -d', but when a device is
        # setup it is passed to the atexit handler.
        self.assertEquals(
            ['%s losetup -d ' % sudo_args,
             '%s losetup -d ' % sudo_args,
             '%s losetup -d ' % sudo_args,
             '%s losetup -d ' % sudo_args,
             '%s losetup -d ' % sudo_args,
             '%s losetup -d ' % sudo_args],
            popen_fixture.mock.commands_executed)

    def test_setup_partitions_for_image_file(self):
        # In practice we could pass an empty image file to setup_partitions,
        # but here we mock Popen() and thanks to that the image is not setup
        # (via dd) inside setup_partitions.  That's why we pass an
        # already setup image file.
        tmpfile = self._create_tmpfile()
        popen_fixture = self.useFixture(MockCmdRunnerPopenFixture())
        self.useFixture(MockSomethingFixture(
            sys, 'stdout', open('/dev/null', 'w')))
        def ensure_partition_not_mounted(part):
            raise AssertionError(
                "ensure_partition_is_not_mounted must not be called when "
                "generating image files. It makes no sense to do that and "
                "it depends on UDisks, thus making it hard to run on a "
                "chroot")
        self.useFixture(MockSomethingFixture(
            partitions,
            'ensure_partition_is_not_mounted', ensure_partition_not_mounted))
        self.useFixture(MockSomethingFixture(
            partitions, 'get_boot_and_root_loopback_devices',
            lambda image: ('/dev/loop99', '/dev/loop98')))
        bootfs_dev, rootfs_dev = setup_partitions(
            board_configs['beagle'], Media(tmpfile), '2G', 'boot',
            'root', 'ext3', True, True, True)
        self.assertEqual(
             # This is the call that would create a 2 GiB image file.
            ['dd of=%s bs=1 seek=2147483648 count=0' % tmpfile,
             # This call would partition the image file.
             '%s sfdisk --force -D -uS -H %s -S %s -C 1024 %s' % (
                 sudo_args, HEADS, SECTORS, tmpfile),
             # Make sure changes are written to disk.
             'sync',
             '%s mkfs.vfat -F 32 %s -n boot' % (sudo_args, bootfs_dev),
             '%s mkfs.ext3 %s -L root' % (sudo_args, rootfs_dev)],
            popen_fixture.mock.commands_executed)

    def test_setup_partitions_for_block_device(self):
        self.useFixture(MockSomethingFixture(
            sys, 'stdout', open('/dev/null', 'w')))
        # Pretend the partitions are mounted.
        self.useFixture(MockSomethingFixture(
            partitions, 'is_partition_mounted', lambda part: True))
        tmpfile = self._create_tmpfile()
        self.useFixture(MockSomethingFixture(
            partitions, '_get_device_file_for_partition_number',
            lambda dev, partition: '%s%d' % (tmpfile, partition)))
        media = Media(tmpfile)
        # Pretend our tmpfile is a block device.
        media.is_block_device = True
        popen_fixture = self.useFixture(MockCmdRunnerPopenFixture())
        bootfs_dev, rootfs_dev = setup_partitions(
            board_configs['beagle'], media, '2G', 'boot', 'root', 'ext3',
            True, True, True)
        self.assertEqual(
            ['%s parted -s %s mklabel msdos' % (sudo_args, tmpfile),
             '%s sfdisk --force -D -uS -H %s -S %s %s' % (
                 sudo_args, HEADS, SECTORS, tmpfile),
             'sync',
             # Since the partitions are mounted, setup_partitions will umount
             # them before running mkfs.
             '%s umount %s' % (sudo_args, bootfs_dev),
             '%s umount %s' % (sudo_args, rootfs_dev),
             '%s mkfs.vfat -F 32 %s -n boot' % (sudo_args, bootfs_dev),
             '%s mkfs.ext3 %s -L root' % (sudo_args, rootfs_dev)],
            popen_fixture.mock.commands_executed)


class TestPopulateBoot(TestCaseWithFixtures):

    expected_args = (
        'chroot_dir/boot', False, False, [], 'chroot_dir', 'rootfs_uuid',
        'boot_disk', 'boot_device_or_file')
    expected_args_live = (
        'chroot_dir/casper', True, False, [], 'chroot_dir', 'rootfs_uuid',
        'boot_disk', 'boot_device_or_file')
    expected_calls = [
        'mkdir -p boot_disk',
        '%s mount boot_partition boot_disk' % sudo_args,
        'sync',
        '%s umount boot_disk' % sudo_args]

    def save_args(self, *args):
        self.saved_args = args

    def prepare_config(self, config):
        class c(config):
            pass

        self.config = c
        self.config.boot_script = 'boot_script'
        self.popen_fixture = self.useFixture(MockCmdRunnerPopenFixture())
        self.useFixture(MockSomethingFixture(
            self.config, 'make_boot_files', self.save_args))

    def call_populate_boot(self, config, is_live=False):
        config.populate_boot(
            'chroot_dir', 'rootfs_uuid', 'boot_partition', 'boot_disk',
            'boot_device_or_file', is_live, False, [])

    def test_populate_boot_live(self):
        self.prepare_config(boards.BoardConfig)
        self.call_populate_boot(self.config, is_live=True)
        self.assertEquals(
            self.expected_calls, self.popen_fixture.mock.commands_executed)
        self.assertEquals(self.expected_args_live, self.saved_args)

    def test_populate_boot_regular(self):
        self.prepare_config(boards.BoardConfig)
        self.call_populate_boot(self.config)
        self.assertEquals(
            self.expected_calls, self.popen_fixture.mock.commands_executed)
        self.assertEquals(self.expected_args, self.saved_args)

    def test_populate_boot_uboot_flavor(self):
        self.prepare_config(boards.BoardConfig)
        self.config.uboot_flavor = "uboot_flavor"
        self.call_populate_boot(self.config)
        self.assertEquals(
            self.expected_calls, self.popen_fixture.mock.commands_executed)
        self.assertEquals(self.expected_args, self.saved_args)

    def test_populate_boot_uboot_in_boot_part(self):
        self.prepare_config(boards.BoardConfig)
        self.config.uboot_flavor = "uboot_flavor"
        self.config.uboot_in_boot_part = True
        self.call_populate_boot(self.config)
        expected_calls = self.expected_calls[:]
        expected_calls.insert(2,
            '%s cp -v chroot_dir/usr/lib/u-boot/uboot_flavor/u-boot.bin '
            'boot_disk' % sudo_args)
        self.assertEquals(
            expected_calls, self.popen_fixture.mock.commands_executed)
        self.assertEquals(self.expected_args, self.saved_args)

    def test_populate_boot_no_uboot_flavor(self):
        self.prepare_config(boards.BoardConfig)
        self.config.uboot_in_boot_part = True
        self.assertRaises(
            AssertionError, self.call_populate_boot, self.config)


class TestPopulateRootFS(TestCaseWithFixtures):

    lines_added_to_fstab = None
    create_flash_kernel_config_called = False

    def test_populate_rootfs(self):
        def fake_append_to_fstab(disk, additions):
            self.lines_added_to_fstab = additions

        def fake_create_flash_kernel_config(disk, partition_offset):
            self.create_flash_kernel_config_called = True

        # Mock stdout, cmd_runner.Popen(), append_to_fstab and
        # create_flash_kernel_config.
        self.useFixture(MockSomethingFixture(
            sys, 'stdout', open('/dev/null', 'w')))
        self.useFixture(MockSomethingFixture(
            rootfs, 'append_to_fstab', fake_append_to_fstab))
        self.useFixture(MockSomethingFixture(
            rootfs, 'create_flash_kernel_config',
            fake_create_flash_kernel_config))
        popen_fixture = self.useFixture(MockCmdRunnerPopenFixture())
        # Store a dummy rootdisk and contents_dir in a tempdir.
        tempdir = self.useFixture(CreateTempDirFixture()).tempdir
        root_disk = os.path.join(tempdir, 'rootdisk')
        contents_dir = os.path.join(tempdir, 'contents')
        contents_bin = os.path.join(contents_dir, 'bin')
        contents_etc = os.path.join(contents_dir, 'etc')
        os.makedirs(contents_bin)
        os.makedirs(contents_etc)

        populate_rootfs(
            contents_dir, root_disk, partition='/dev/rootfs',
            rootfs_type='ext3', rootfs_uuid='uuid', should_create_swap=True,
            swap_size=100, partition_offset=0)

        self.assertEqual(
            ['UUID=uuid / ext3  errors=remount-ro 0 1',
             '/SWAP.swap  none  swap  sw  0 0'],
            self.lines_added_to_fstab)
        self.assertEqual(True, self.create_flash_kernel_config_called)
        swap_file = os.path.join(root_disk, 'SWAP.swap')
        expected = [
            '%s mount /dev/rootfs %s' % (sudo_args, root_disk),
            '%s mv %s %s %s' % (
                sudo_args, contents_bin, contents_etc, root_disk),
            '%s dd if=/dev/zero of=%s bs=1M count=100' % (
               sudo_args, swap_file),
            '%s mkswap %s' % (sudo_args, swap_file),
            'sync',
            '%s umount %s' % (sudo_args, root_disk)]
        self.assertEqual(expected, popen_fixture.mock.commands_executed)

    def test_create_flash_kernel_config(self):
        fixture = self.useFixture(MockCmdRunnerPopenFixture())
        tempdir = self.useFixture(CreateTempDirFixture()).tempdir

        create_flash_kernel_config(tempdir, boot_partition_number=1)

        calls = fixture.mock.calls
        self.assertEqual(1, len(calls), calls)
        call = calls[0]
        # The call writes to a tmpfile and then moves it to the,
        # /etc/flash-kernel.conf, so the tmpfile is the next to last in the
        # list of arguments stored.
        tmpfile = call[-2]
        self.assertEqual(
            '%s mv -f %s %s/etc/flash-kernel.conf' % (
                sudo_args, tmpfile, tempdir),
            fixture.mock.commands_executed[0])
        self.assertEqual('UBOOT_PART=/dev/mmcblk0p1', open(tmpfile).read())

    def test_move_contents(self):
        tempdir = self.useFixture(CreateTempDirFixture()).tempdir
        popen_fixture = self.useFixture(MockCmdRunnerPopenFixture())
        file1 = self.createTempFileAsFixture(dir=tempdir)

        move_contents(tempdir, '/tmp/')

        self.assertEqual(['%s mv %s /tmp/' % (sudo_args, file1)],
                         popen_fixture.mock.commands_executed)

    def test_has_space_left_for_swap(self):
        statvfs = os.statvfs('/')
        space_left = statvfs.f_bavail * statvfs.f_bsize
        swap_size_in_megs = space_left / (1024**2)
        self.assertTrue(
            has_space_left_for_swap('/', swap_size_in_megs))

    def test_has_no_space_left_for_swap(self):
        statvfs = os.statvfs('/')
        space_left = statvfs.f_bavail * statvfs.f_bsize
        swap_size_in_megs = (space_left / (1024**2)) + 1
        self.assertFalse(
            has_space_left_for_swap('/', swap_size_in_megs))

    def test_write_data_to_protected_file(self):
        fixture = self.useFixture(MockCmdRunnerPopenFixture())
        data = 'foo'
        path = '/etc/nonexistant'

        write_data_to_protected_file(path, data)

        calls = fixture.mock.calls
        self.assertEqual(1, len(calls), calls)
        call = calls[0]
        # The call moves tmpfile to the given path, so tmpfile is the next to
        # last in the list of arguments stored.
        tmpfile = call[-2]
        self.assertEqual(['%s mv -f %s %s' % (sudo_args, tmpfile, path)],
                         fixture.mock.commands_executed)
        self.assertEqual(data, open(tmpfile).read())

    def test_rootfs_mount_options_for_btrfs(self):
        self.assertEqual("defaults", rootfs_mount_options('btrfs'))

    def test_rootfs_mount_options_for_ext4(self):
        self.assertEqual("errors=remount-ro", rootfs_mount_options('ext4'))

    def test_rootfs_mount_options_for_unknown(self):
        self.assertRaises(ValueError, rootfs_mount_options, 'unknown')

    def test_append_to_fstab(self):
        tempdir = self.useFixture(CreateTempDirFixture()).get_temp_dir()
        # we don't really need root (sudo) as we're not writing to a real
        # root owned /etc
        self.useFixture(MockSomethingFixture(os, 'getuid', lambda: 0))
        etc = os.path.join(tempdir, 'etc')
        os.mkdir(etc)
        fstab = os.path.join(etc, 'fstab')
        open(fstab, "w").close()
        append_to_fstab(tempdir, ['foo', 'bar'])
        f = open(fstab)
        contents = f.read()
        f.close()
        self.assertEquals("\nfoo\nbar\n", contents)


class TestCheckDevice(TestCaseWithFixtures):

    def _mock_does_device_exist_true(self):
        self.useFixture(MockSomethingFixture(
            check_device, '_does_device_exist', lambda device: True))

    def _mock_does_device_exist_false(self):
        self.useFixture(MockSomethingFixture(
            check_device, '_does_device_exist', lambda device: False))

    def _mock_print_devices(self):
        self.useFixture(MockSomethingFixture(
            check_device, '_print_devices', lambda: None))

    def _mock_select_device(self):
        self.useFixture(MockSomethingFixture(
            check_device, '_select_device', lambda device: True))

    def _mock_deselect_device(self):
        self.useFixture(MockSomethingFixture(
            check_device, '_select_device', lambda device: False))

    def _mock_sys_stdout(self):
        self.useFixture(MockSomethingFixture(
            sys, 'stdout', open(os.devnull, 'w')))

    def setUp(self):
        super(TestCheckDevice, self).setUp()
        self._mock_sys_stdout()
        self._mock_print_devices()

    def test_ensure_device_partitions_not_mounted(self):
        partitions_umounted = []
        def ensure_partition_is_not_mounted_mock(part):
            partitions_umounted.append(part)
        self.useFixture(MockSomethingFixture(
            partitions, 'ensure_partition_is_not_mounted',
            ensure_partition_is_not_mounted_mock))
        self.useFixture(MockSomethingFixture(
            glob, 'glob', lambda pattern: ['/dev/sdz1', '/dev/sdz2']))
        check_device._ensure_device_partitions_not_mounted('/dev/sdz')
        self.assertEquals(['/dev/sdz1', '/dev/sdz2'], partitions_umounted)

    def test_check_device_and_select(self):
        self._mock_does_device_exist_true()
        self._mock_select_device()
        self.assertTrue(
            check_device.confirm_device_selection_and_ensure_it_is_ready(
                None))

    def test_check_device_and_deselect(self):
        self._mock_does_device_exist_true()
        self._mock_deselect_device()
        self.assertFalse(
            check_device.confirm_device_selection_and_ensure_it_is_ready(
                None))

    def test_check_device_not_found(self):
        self._mock_does_device_exist_false()
        self.assertFalse(
            check_device.confirm_device_selection_and_ensure_it_is_ready(
                None))


class AtExitRegister(object):

    funcs = None

    def __call__(self, func, *args, **kwargs):
        if self.funcs is None:
            self.funcs = []
        self.funcs.append((func, args, kwargs))

    def run_funcs(self):
        for func, args, kwargs in self.funcs:
            func(*args, **kwargs)


class TestInstallHWPack(TestCaseWithFixtures):
    def mock_prepare_chroot(self, chroot_dir, tmp_dir):
        def fake_prepare_chroot(chroot_dir, tmp_dir):
            cmd_runner.run(['prepare_chroot %s %s' % (chroot_dir, tmp_dir)],
                as_root=True).wait()
        self.useFixture(MockSomethingFixture(
            linaro_image_tools.media_create.chroot_utils, 'prepare_chroot',
            fake_prepare_chroot))

    def test_temporarily_overwrite_file_on_dir(self):
        fixture = self.useFixture(MockCmdRunnerPopenFixture())
        temporarily_overwrite_file_on_dir('/path/to/file', '/dir', '/tmp/dir')
        self.assertEquals(
            ['%s mv -f /dir/file /tmp/dir/file' % sudo_args,
             '%s cp /path/to/file /dir' % sudo_args],
            fixture.mock.commands_executed)

        fixture.mock.calls = []
        run_local_atexit_funcs()
        self.assertEquals(
            ['%s mv -f /tmp/dir/file /dir' % sudo_args],
            fixture.mock.commands_executed)

    def test_copy_file(self):
        fixture = self.useFixture(MockCmdRunnerPopenFixture())
        copy_file('/path/to/file', '/dir')
        self.assertEquals(
            ['%s cp /path/to/file /dir' % sudo_args],
            fixture.mock.commands_executed)

        fixture.mock.calls = []
        run_local_atexit_funcs()
        self.assertEquals(
            ['%s rm -f /dir/file' % sudo_args],
            fixture.mock.commands_executed)

    def test_mount_chroot_proc(self):
        fixture = self.useFixture(MockCmdRunnerPopenFixture())
        mount_chroot_proc('chroot')
        self.assertEquals(
            ['%s mount proc chroot/proc -t proc' % sudo_args],
            fixture.mock.commands_executed)

        fixture.mock.calls = []
        run_local_atexit_funcs()
        self.assertEquals(
            ['%s umount -v chroot/proc' % sudo_args],
            fixture.mock.commands_executed)

    def test_install_hwpack(self):
        self.useFixture(MockSomethingFixture(
            sys, 'stdout', open('/dev/null', 'w')))
        fixture = self.useFixture(MockCmdRunnerPopenFixture())
        chroot_dir = 'chroot_dir'
        force_yes = False
        install_hwpack(chroot_dir, 'hwpack.tgz', force_yes)
        self.assertEquals(
            ['%s cp hwpack.tgz %s' % (sudo_args, chroot_dir),
             '%s %s %s linaro-hwpack-install /hwpack.tgz'
                % (sudo_args, chroot_args, chroot_dir)],
            fixture.mock.commands_executed)

        fixture.mock.calls = []
        run_local_atexit_funcs()
        self.assertEquals(
            ['%s rm -f %s/hwpack.tgz' % (sudo_args, chroot_dir)],
            fixture.mock.commands_executed)

    def test_install_hwpacks(self):
        self.useFixture(MockSomethingFixture(
            sys, 'stdout', open('/dev/null', 'w')))
        fixture = self.useFixture(MockCmdRunnerPopenFixture())
        chroot_dir = 'chroot_dir'
        tmp_dir = 'tmp_dir'
        self.mock_prepare_chroot(chroot_dir, tmp_dir)
        force_yes = True

        prefer_dir = preferred_tools_dir()

        install_hwpacks(
            chroot_dir, tmp_dir, prefer_dir, force_yes, [], 'hwpack1.tgz',
            'hwpack2.tgz')
        linaro_hwpack_install = find_command(
            'linaro-hwpack-install', prefer_dir=prefer_dir)
        expected = [
            'prepare_chroot %(chroot_dir)s %(tmp_dir)s',
            'cp %(linaro_hwpack_install)s %(chroot_dir)s/usr/bin',
            'mount proc %(chroot_dir)s/proc -t proc',
            'cp hwpack1.tgz %(chroot_dir)s',
            ('%(chroot_args)s %(chroot_dir)s linaro-hwpack-install '
             '--force-yes /hwpack1.tgz'),
            'cp hwpack2.tgz %(chroot_dir)s',
            ('%(chroot_args)s %(chroot_dir)s linaro-hwpack-install '
             '--force-yes /hwpack2.tgz'),
            'rm -f %(chroot_dir)s/hwpack2.tgz',
            'rm -f %(chroot_dir)s/hwpack1.tgz',
            'umount -v %(chroot_dir)s/proc',
            'rm -f %(chroot_dir)s/usr/bin/linaro-hwpack-install']
        keywords = dict(
            chroot_dir=chroot_dir, tmp_dir=tmp_dir, chroot_args=chroot_args,
            linaro_hwpack_install=linaro_hwpack_install)
        expected = [
            "%s %s" % (sudo_args, line % keywords) for line in expected]
        self.assertEquals(expected, fixture.mock.commands_executed)

    def test_install_packages(self):
        self.useFixture(MockSomethingFixture(
            sys, 'stdout', open('/dev/null', 'w')))
        fixture = self.useFixture(MockCmdRunnerPopenFixture())
        chroot_dir = 'chroot_dir'
        tmp_dir = 'tmp_dir'
        self.mock_prepare_chroot(chroot_dir, tmp_dir)

        install_packages(chroot_dir, tmp_dir, 'pkg1', 'pkg2')
        expected = [
            'prepare_chroot %(chroot_dir)s %(tmp_dir)s',
            'mount proc %(chroot_dir)s/proc -t proc',
            '%(chroot_args)s %(chroot_dir)s apt-get --yes install pkg1 pkg2',
            '%(chroot_args)s %(chroot_dir)s apt-get clean',
            'umount -v %(chroot_dir)s/proc']
        keywords = dict(
            chroot_dir=chroot_dir, tmp_dir=tmp_dir, chroot_args=chroot_args)
        expected = [
            "%s %s" % (sudo_args, line % keywords) for line in expected]
        self.assertEquals(expected, fixture.mock.commands_executed)

    def test_prepare_chroot(self):
        self.useFixture(MockSomethingFixture(
            sys, 'stdout', open('/dev/null', 'w')))
        fixture = self.useFixture(MockCmdRunnerPopenFixture())

        prepare_chroot('chroot', '/tmp/dir')
        run_local_atexit_funcs()
        expected = [
            'mv -f chroot/etc/resolv.conf /tmp/dir/resolv.conf',
            'cp /etc/resolv.conf chroot/etc',
            'mv -f chroot/etc/hosts /tmp/dir/hosts',
            'cp /etc/hosts chroot/etc',
            'cp /usr/bin/qemu-arm-static chroot/usr/bin',
            'rm -f chroot/usr/bin/qemu-arm-static',
            'mv -f /tmp/dir/hosts chroot/etc',
            'mv -f /tmp/dir/resolv.conf chroot/etc']
        expected = [
            "%s %s" % (sudo_args, line) for line in expected]
        self.assertEquals(expected, fixture.mock.commands_executed)

    def test_run_local_atexit_funcs(self):
        self.useFixture(MockSomethingFixture(
            sys, 'stderr', open('/dev/null', 'w')))
        self.call_order = []
        class TestException(Exception):
            pass
        def raising_func():
            self.call_order.append('raising_func')
            raise TestException()
        def behaving_func():
            self.call_order.append('behaving_func')
            self.behaving_func_called = True
        # run_local_atexit_funcs() runs the atexit handlers in LIFO order, but
        # even though the first function called (raising_func) will raise
        # an exception, the second one will still be called after it.
        linaro_image_tools.media_create.chroot_utils.local_atexit = [
            behaving_func, raising_func]
        # run_local_atexit_funcs() also propagates the last exception raised
        # by one of the functions.
        chroot_utils = linaro_image_tools.media_create.chroot_utils
        self.assertRaises(TestException, chroot_utils.run_local_atexit_funcs)
        self.assertEquals(
            ['raising_func', 'behaving_func'], self.call_order)

    def test_hwpack_atexit(self):
        self.run_local_atexit_functions_called = False

        def mock_run_local_atexit_functions():
            self.run_local_atexit_functions_called = True

        def mock_install_hwpack(p1, p2, p3):
            raise Exception('hwpack mock exception')

        self.useFixture(MockSomethingFixture(
            sys, 'stdout', open('/dev/null', 'w')))
        self.useFixture(MockCmdRunnerPopenFixture())
        self.useFixture(MockSomethingFixture(
            linaro_image_tools.media_create.chroot_utils, 'install_hwpack',
            mock_install_hwpack))
        self.useFixture(MockSomethingFixture(
            linaro_image_tools.media_create.chroot_utils,
            'run_local_atexit_funcs',
            mock_run_local_atexit_functions))

        force_yes = True
        exception_caught = False
        try:
            install_hwpacks(
                'chroot', '/tmp/dir', preferred_tools_dir(), force_yes, [],
                'hwp.tgz', 'hwp2.tgz')
        except:
            exception_caught = True
        self.assertTrue(self.run_local_atexit_functions_called)
        self.assertTrue(exception_caught)

    def setUp(self):
        super(TestInstallHWPack, self).setUp()
        # Ensure the list of cleanup functions gets cleared to make sure tests
        # don't interfere with one another.
        def clear_atexits():
            linaro_image_tools.media_create.chroot_utils.local_atexit = []
        self.addCleanup(clear_atexits)<|MERGE_RESOLUTION|>--- conflicted
+++ resolved
@@ -880,20 +880,15 @@
         # Stub time.sleep() as create_partitions() use that.
         self.orig_sleep = time.sleep
         time.sleep = lambda s: None
-<<<<<<< HEAD
+        self.linux_image_size = 30 * 1024**2
+        self.linux_offsets_and_sizes = [
+            (16384 * SECTOR_SIZE, 15746 * SECTOR_SIZE),
+            (32768 * SECTOR_SIZE, (self.linux_image_size - 
+                                        32768 * SECTOR_SIZE))
+            ]
         self.android_image_size = 256 * 1024**2
         # Extended partition info takes 32 sectors from the first ext partition
         ext_part_size = 32
-=======
-        self.sector_size = 512
-        self.linux_image_size = 30 * 1024**2
-        self.linux_offsets_and_sizes = [
-            (16384 * self.sector_size, 15746 * self.sector_size),
-            (32768 * self.sector_size, (self.linux_image_size - 
-                                        32768 * self.sector_size))
-            ]
-        self.android_image_size = 2 * 1024**3 # rounded up from ~1.13GiB
->>>>>>> 202d42a2
         self.android_offsets_and_sizes = [
             (63 * SECTOR_SIZE, 32768 * SECTOR_SIZE),
             (32831 * SECTOR_SIZE, 65536 * SECTOR_SIZE),
